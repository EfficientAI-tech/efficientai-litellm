import asyncio
import json
import os
import sys
from typing import Optional, cast
from unittest.mock import AsyncMock, MagicMock, patch

import pytest
from fastapi import Request
from fastapi.testclient import TestClient

from litellm._uuid import uuid

sys.path.insert(
    0, os.path.abspath("../../../")
)  # Adds the parent directory to the system path

import litellm
from litellm.proxy._types import NewTeamRequest
from litellm.proxy.auth.handle_jwt import JWTHandler
from litellm.proxy.management_endpoints.types import CustomOpenID
from litellm.proxy.management_endpoints.ui_sso import (
    GoogleSSOHandler,
    MicrosoftSSOHandler,
    SSOAuthenticationHandler,
)
from litellm.types.proxy.management_endpoints.ui_sso import (
    DefaultTeamSSOParams,
    MicrosoftGraphAPIUserGroupDirectoryObject,
    MicrosoftGraphAPIUserGroupResponse,
    MicrosoftServicePrincipalTeam,
)


def test_microsoft_sso_handler_openid_from_response_user_principal_name():
    # Arrange
    # Create a mock response similar to what Microsoft SSO would return
    mock_response = {
        "userPrincipalName": "test@example.com",
        "displayName": "Test User",
        "id": "user123",
        "givenName": "Test",
        "surname": "User",
        "some_other_field": "value",
    }
    expected_team_ids = ["team1", "team2"]
    # Act
    # Call the method being tested
    result = MicrosoftSSOHandler.openid_from_response(
        response=mock_response, team_ids=expected_team_ids, user_role=None
    )

    # Assert

    # Check that the result is a CustomOpenID object with the expected values
    assert isinstance(result, CustomOpenID)
    assert result.email == "test@example.com"
    assert result.display_name == "Test User"
    assert result.provider == "microsoft"
    assert result.id == "user123"
    assert result.first_name == "Test"
    assert result.last_name == "User"
    assert result.team_ids == expected_team_ids


def test_microsoft_sso_handler_openid_from_response():
    # Arrange
    # Create a mock response similar to what Microsoft SSO would return
    mock_response = {
        "mail": "test@example.com",
        "displayName": "Test User",
        "id": "user123",
        "givenName": "Test",
        "surname": "User",
        "some_other_field": "value",
    }
    expected_team_ids = ["team1", "team2"]
    # Act
    # Call the method being tested
    result = MicrosoftSSOHandler.openid_from_response(
        response=mock_response, team_ids=expected_team_ids, user_role=None
    )

    # Assert

    # Check that the result is a CustomOpenID object with the expected values
    assert isinstance(result, CustomOpenID)
    assert result.email == "test@example.com"
    assert result.display_name == "Test User"
    assert result.provider == "microsoft"
    assert result.id == "user123"
    assert result.first_name == "Test"
    assert result.last_name == "User"
    assert result.team_ids == expected_team_ids


def test_microsoft_sso_handler_with_empty_response():
    # Arrange
    # Test with None response

    # Act
    result = MicrosoftSSOHandler.openid_from_response(
        response=None, team_ids=[], user_role=None
    )

    # Assert
    assert isinstance(result, CustomOpenID)
    assert result.email is None
    assert result.display_name is None
    assert result.provider == "microsoft"
    assert result.id is None
    assert result.first_name is None
    assert result.last_name is None
    assert result.team_ids == []


def test_get_microsoft_callback_response():
    # Arrange
    mock_request = MagicMock(spec=Request)
    mock_response = {
        "mail": "microsoft_user@example.com",
        "displayName": "Microsoft User",
        "id": "msft123",
        "givenName": "Microsoft",
        "surname": "User",
    }

    future = asyncio.Future()
    future.set_result(mock_response)

    with patch.dict(
        os.environ,
        {"MICROSOFT_CLIENT_SECRET": "mock_secret", "MICROSOFT_TENANT": "mock_tenant"},
    ):
        with patch(
            "fastapi_sso.sso.microsoft.MicrosoftSSO.verify_and_process",
            return_value=future,
        ):
            # Act
            result = asyncio.run(
                MicrosoftSSOHandler.get_microsoft_callback_response(
                    request=mock_request,
                    microsoft_client_id="mock_client_id",
                    redirect_url="http://mock_redirect_url",
                )
            )

    # Assert
    assert isinstance(result, CustomOpenID)
    assert result.email == "microsoft_user@example.com"
    assert result.display_name == "Microsoft User"
    assert result.provider == "microsoft"
    assert result.id == "msft123"
    assert result.first_name == "Microsoft"
    assert result.last_name == "User"


def test_get_microsoft_callback_response_raw_sso_response():
    # Arrange
    mock_request = MagicMock(spec=Request)
    mock_response = {
        "mail": "microsoft_user@example.com",
        "displayName": "Microsoft User",
        "id": "msft123",
        "givenName": "Microsoft",
        "surname": "User",
    }

    future = asyncio.Future()
    future.set_result(mock_response)
    with patch.dict(
        os.environ,
        {"MICROSOFT_CLIENT_SECRET": "mock_secret", "MICROSOFT_TENANT": "mock_tenant"},
    ):
        with patch(
            "fastapi_sso.sso.microsoft.MicrosoftSSO.verify_and_process",
            return_value=future,
        ):
            # Act
            result = asyncio.run(
                MicrosoftSSOHandler.get_microsoft_callback_response(
                    request=mock_request,
                    microsoft_client_id="mock_client_id",
                    redirect_url="http://mock_redirect_url",
                    return_raw_sso_response=True,
                )
            )

    # Assert
    print("result from verify_and_process", result)
    assert isinstance(result, dict)
    assert result["mail"] == "microsoft_user@example.com"
    assert result["displayName"] == "Microsoft User"
    assert result["id"] == "msft123"
    assert result["givenName"] == "Microsoft"
    assert result["surname"] == "User"


def test_get_google_callback_response():
    # Arrange
    mock_request = MagicMock(spec=Request)
    mock_response = {
        "email": "google_user@example.com",
        "name": "Google User",
        "sub": "google123",
        "given_name": "Google",
        "family_name": "User",
    }

    future = asyncio.Future()
    future.set_result(mock_response)

    with patch.dict(os.environ, {"GOOGLE_CLIENT_SECRET": "mock_secret"}):
        with patch(
            "fastapi_sso.sso.google.GoogleSSO.verify_and_process", return_value=future
        ):
            # Act
            result = asyncio.run(
                GoogleSSOHandler.get_google_callback_response(
                    request=mock_request,
                    google_client_id="mock_client_id",
                    redirect_url="http://mock_redirect_url",
                )
            )

    # Assert
    assert isinstance(result, dict)
    assert result.get("email") == "google_user@example.com"
    assert result.get("name") == "Google User"
    assert result.get("sub") == "google123"
    assert result.get("given_name") == "Google"
    assert result.get("family_name") == "User"


@pytest.mark.asyncio
async def test_get_user_groups_from_graph_api():
    # Arrange
    mock_response = {
        "@odata.context": "https://graph.microsoft.com/v1.0/$metadata#directoryObjects",
        "value": [
            {
                "@odata.type": "#microsoft.graph.group",
                "id": "group1",
                "displayName": "Group 1",
            },
            {
                "@odata.type": "#microsoft.graph.group",
                "id": "group2",
                "displayName": "Group 2",
            },
        ],
    }

    async def mock_get(*args, **kwargs):
        mock = MagicMock()
        mock.json.return_value = mock_response
        return mock

    with patch(
        "litellm.proxy.management_endpoints.ui_sso.get_async_httpx_client"
    ) as mock_client:
        mock_client.return_value = MagicMock()
        mock_client.return_value.get = mock_get

        # Act
        result = await MicrosoftSSOHandler.get_user_groups_from_graph_api(
            access_token="mock_token"
        )

        # Assert
        assert isinstance(result, list)
        assert len(result) == 2
        assert "group1" in result
        assert "group2" in result


@pytest.mark.asyncio
async def test_get_user_groups_empty_response():
    # Arrange
    mock_response = {
        "@odata.context": "https://graph.microsoft.com/v1.0/$metadata#directoryObjects",
        "value": [],
    }

    async def mock_get(*args, **kwargs):
        mock = MagicMock()
        mock.json.return_value = mock_response
        return mock

    with patch(
        "litellm.proxy.management_endpoints.ui_sso.get_async_httpx_client"
    ) as mock_client:
        mock_client.return_value = MagicMock()
        mock_client.return_value.get = mock_get

        # Act
        result = await MicrosoftSSOHandler.get_user_groups_from_graph_api(
            access_token="mock_token"
        )

        # Assert
        assert isinstance(result, list)
        assert len(result) == 0


@pytest.mark.asyncio
async def test_get_user_groups_error_handling():
    # Arrange
    async def mock_get(*args, **kwargs):
        raise Exception("API Error")

    with patch(
        "litellm.proxy.management_endpoints.ui_sso.get_async_httpx_client"
    ) as mock_client:
        mock_client.return_value = MagicMock()
        mock_client.return_value.get = mock_get

        # Act
        result = await MicrosoftSSOHandler.get_user_groups_from_graph_api(
            access_token="mock_token"
        )

        # Assert
        assert isinstance(result, list)
        assert len(result) == 0


def test_get_group_ids_from_graph_api_response():
    # Arrange
    mock_response = MicrosoftGraphAPIUserGroupResponse(
        odata_context="https://graph.microsoft.com/v1.0/$metadata#directoryObjects",
        odata_nextLink=None,
        value=[
            MicrosoftGraphAPIUserGroupDirectoryObject(
                odata_type="#microsoft.graph.group",
                id="group1",
                displayName="Group 1",
                description=None,
                deletedDateTime=None,
                roleTemplateId=None,
            ),
            MicrosoftGraphAPIUserGroupDirectoryObject(
                odata_type="#microsoft.graph.group",
                id="group2",
                displayName="Group 2",
                description=None,
                deletedDateTime=None,
                roleTemplateId=None,
            ),
            MicrosoftGraphAPIUserGroupDirectoryObject(
                odata_type="#microsoft.graph.group",
                id=None,  # Test handling of None id
                displayName="Invalid Group",
                description=None,
                deletedDateTime=None,
                roleTemplateId=None,
            ),
        ],
    )

    # Act
    result = MicrosoftSSOHandler._get_group_ids_from_graph_api_response(mock_response)

    # Assert
    assert isinstance(result, list)
    assert len(result) == 2
    assert "group1" in result
    assert "group2" in result


@pytest.mark.asyncio
@pytest.mark.parametrize(
    "team_params",
    [
        # Test case 1: Using DefaultTeamSSOParams
        DefaultTeamSSOParams(
            max_budget=10, budget_duration="1d", models=["special-gpt-5"]
        ),
        # Test case 2: Using Dict
        {"max_budget": 10, "budget_duration": "1d", "models": ["special-gpt-5"]},
    ],
)
async def test_default_team_params(team_params):
    """
    When litellm.default_team_params is set, it should be used to create a new team
    """
    # Arrange
    litellm.default_team_params = team_params

    def mock_jsonify_team_object(db_data):
        return db_data

    # Mock Prisma client
    mock_prisma = MagicMock()
    mock_prisma.db.litellm_teamtable.find_first = AsyncMock(return_value=None)
    mock_prisma.db.litellm_teamtable.create = AsyncMock()
    mock_prisma.db.litellm_teamtable.count = AsyncMock(return_value=0)
    mock_prisma.get_data = AsyncMock(return_value=None)
    mock_prisma.jsonify_team_object = MagicMock(side_effect=mock_jsonify_team_object)

    with patch("litellm.proxy.proxy_server.prisma_client", mock_prisma):
        # Act
        team_id = str(uuid.uuid4())
        await MicrosoftSSOHandler.create_litellm_teams_from_service_principal_team_ids(
            service_principal_teams=[
                MicrosoftServicePrincipalTeam(
                    principalId=team_id,
                    principalDisplayName="Test Team",
                )
            ]
        )

        # Assert
        # Verify team was created with correct parameters
        mock_prisma.db.litellm_teamtable.create.assert_called_once()
        print(
            "mock_prisma.db.litellm_teamtable.create.call_args",
            mock_prisma.db.litellm_teamtable.create.call_args,
        )
        create_call_args = mock_prisma.db.litellm_teamtable.create.call_args.kwargs[
            "data"
        ]
        assert create_call_args["team_id"] == team_id
        assert create_call_args["team_alias"] == "Test Team"
        assert create_call_args["max_budget"] == 10
        assert create_call_args["budget_duration"] == "1d"
        assert create_call_args["models"] == ["special-gpt-5"]


@pytest.mark.asyncio
async def test_create_team_without_default_params():
    """
    Test team creation when litellm.default_team_params is None
    Should create team with just the basic required fields
    """
    # Arrange
    litellm.default_team_params = None

    def mock_jsonify_team_object(db_data):
        return db_data

    # Mock Prisma client
    mock_prisma = MagicMock()
    mock_prisma.db.litellm_teamtable.find_first = AsyncMock(return_value=None)
    mock_prisma.db.litellm_teamtable.create = AsyncMock()
    mock_prisma.db.litellm_teamtable.count = AsyncMock(return_value=0)
    mock_prisma.get_data = AsyncMock(return_value=None)
    mock_prisma.jsonify_team_object = MagicMock(side_effect=mock_jsonify_team_object)

    with patch("litellm.proxy.proxy_server.prisma_client", mock_prisma):
        # Act
        team_id = str(uuid.uuid4())
        await MicrosoftSSOHandler.create_litellm_teams_from_service_principal_team_ids(
            service_principal_teams=[
                MicrosoftServicePrincipalTeam(
                    principalId=team_id,
                    principalDisplayName="Test Team",
                )
            ]
        )

        # Assert
        mock_prisma.db.litellm_teamtable.create.assert_called_once()
        create_call_args = mock_prisma.db.litellm_teamtable.create.call_args.kwargs[
            "data"
        ]
        assert create_call_args["team_id"] == team_id
        assert create_call_args["team_alias"] == "Test Team"
        # Should not have any of the optional fields
        assert "max_budget" not in create_call_args
        assert "budget_duration" not in create_call_args
        assert create_call_args["models"] == []


def test_apply_user_info_values_to_sso_user_defined_values():
    from litellm.proxy._types import LiteLLM_UserTable, SSOUserDefinedValues
    from litellm.proxy.management_endpoints.ui_sso import (
        apply_user_info_values_to_sso_user_defined_values,
    )

    user_info = LiteLLM_UserTable(
        user_id="123",
        user_email="test@example.com",
        user_role="admin",
    )

    user_defined_values: SSOUserDefinedValues = {
        "models": [],
        "user_id": "456",
        "user_email": "test@example.com",
        "user_role": "admin",
        "max_budget": None,
        "budget_duration": None,
    }

    sso_user_defined_values = apply_user_info_values_to_sso_user_defined_values(
        user_info=user_info,
        user_defined_values=user_defined_values,
    )

    assert sso_user_defined_values is not None
    assert sso_user_defined_values["user_id"] == "123"


@pytest.mark.asyncio
async def test_get_user_info_from_db():
    """
    received args in get_user_info_from_db: {'result': CustomOpenID(id='krrishd', email='krrishdholakia@gmail.com', first_name=None, last_name=None, display_name='a3f1c107-04dc-4c93-ae60-7f32eb4b05ce', picture=None, provider=None, team_ids=[]), 'prisma_client': <litellm.proxy.utils.PrismaClient object at 0x14a74e3c0>, 'user_api_key_cache': <litellm.caching.dual_cache.DualCache object at 0x148d37110>, 'proxy_logging_obj': <litellm.proxy.utils.ProxyLogging object at 0x148dd9090>, 'user_email': 'krrishdholakia@gmail.com', 'user_defined_values': {'models': [], 'user_id': 'krrishd', 'user_email': 'krrishdholakia@gmail.com', 'max_budget': None, 'user_role': None, 'budget_duration': None}}
    """
    from litellm.proxy.management_endpoints.ui_sso import get_user_info_from_db

    prisma_client = MagicMock()
    user_api_key_cache = MagicMock()
    proxy_logging_obj = MagicMock()
    user_email = "krrishdholakia@gmail.com"
    user_defined_values = {
        "models": [],
        "user_id": "krrishd",
        "user_email": "krrishdholakia@gmail.com",
        "max_budget": None,
        "user_role": None,
        "budget_duration": None,
    }
    args = {
        "result": CustomOpenID(
            id="krrishd",
            email="krrishdholakia@gmail.com",
            first_name=None,
            last_name=None,
            display_name="a3f1c107-04dc-4c93-ae60-7f32eb4b05ce",
            picture=None,
            provider=None,
            team_ids=[],
        ),
        "prisma_client": prisma_client,
        "user_api_key_cache": user_api_key_cache,
        "proxy_logging_obj": proxy_logging_obj,
        "user_email": user_email,
        "user_defined_values": user_defined_values,
    }
    with patch(
        "litellm.proxy.management_endpoints.ui_sso.get_user_object"
    ) as mock_get_user_object:
        user_info = await get_user_info_from_db(**args)
        mock_get_user_object.assert_called_once()
        assert mock_get_user_object.call_args.kwargs["user_id"] == "krrishd"


@pytest.mark.asyncio
async def test_get_user_info_from_db_alternate_user_id():
    from litellm.proxy.management_endpoints.ui_sso import get_user_info_from_db

    prisma_client = MagicMock()
    user_api_key_cache = MagicMock()
    proxy_logging_obj = MagicMock()
    user_email = "krrishdholakia@gmail.com"
    user_defined_values = {
        "models": [],
        "user_id": "krrishd",
        "user_email": "krrishdholakia@gmail.com",
        "max_budget": None,
        "user_role": None,
        "budget_duration": None,
    }
    args = {
        "result": CustomOpenID(
            id="krrishd",
            email="krrishdholakia@gmail.com",
            first_name=None,
            last_name=None,
            display_name="a3f1c107-04dc-4c93-ae60-7f32eb4b05ce",
            picture=None,
            provider=None,
            team_ids=[],
        ),
        "prisma_client": prisma_client,
        "user_api_key_cache": user_api_key_cache,
        "proxy_logging_obj": proxy_logging_obj,
        "user_email": user_email,
        "user_defined_values": user_defined_values,
        "alternate_user_id": "krrishd-email1234",
    }
    with patch(
        "litellm.proxy.management_endpoints.ui_sso.get_user_object"
    ) as mock_get_user_object:
        user_info = await get_user_info_from_db(**args)
        mock_get_user_object.assert_called_once()
        assert mock_get_user_object.call_args.kwargs["user_id"] == "krrishd-email1234"


@pytest.mark.asyncio
async def test_check_and_update_if_proxy_admin_id():
    """
    Test that a user with matching PROXY_ADMIN_ID gets their role updated to admin
    """
    from litellm.proxy._types import LitellmUserRoles
    from litellm.proxy.management_endpoints.ui_sso import (
        check_and_update_if_proxy_admin_id,
    )

    # Mock Prisma client
    mock_prisma = MagicMock()
    mock_prisma.db.litellm_usertable.update = AsyncMock()

    # Set up test data
    test_user_id = "test_admin_123"
    test_user_role = "user"

    with patch.dict(os.environ, {"PROXY_ADMIN_ID": test_user_id}):
        # Act
        updated_role = await check_and_update_if_proxy_admin_id(
            user_role=test_user_role, user_id=test_user_id, prisma_client=mock_prisma
        )

        # Assert
        assert updated_role == LitellmUserRoles.PROXY_ADMIN.value
        mock_prisma.db.litellm_usertable.update.assert_called_once_with(
            where={"user_id": test_user_id},
            data={"user_role": LitellmUserRoles.PROXY_ADMIN.value},
        )


@pytest.mark.asyncio
async def test_check_and_update_if_proxy_admin_id_already_admin():
    """
    Test that a user who is already an admin doesn't get their role updated
    """
    from litellm.proxy._types import LitellmUserRoles
    from litellm.proxy.management_endpoints.ui_sso import (
        check_and_update_if_proxy_admin_id,
    )

    # Mock Prisma client
    mock_prisma = MagicMock()
    mock_prisma.db.litellm_usertable.update = AsyncMock()

    # Set up test data
    test_user_id = "test_admin_123"
    test_user_role = LitellmUserRoles.PROXY_ADMIN.value

    with patch.dict(os.environ, {"PROXY_ADMIN_ID": test_user_id}):
        # Act
        updated_role = await check_and_update_if_proxy_admin_id(
            user_role=test_user_role, user_id=test_user_id, prisma_client=mock_prisma
        )

        # Assert
        assert updated_role == LitellmUserRoles.PROXY_ADMIN.value
        mock_prisma.db.litellm_usertable.update.assert_not_called()


@pytest.mark.asyncio
async def test_get_generic_sso_response_with_additional_headers():
    """
    Test that GENERIC_SSO_HEADERS environment variable is correctly processed
    and passed to generic_sso.verify_and_process
    """
    from litellm.proxy.management_endpoints.ui_sso import get_generic_sso_response

    # Arrange
    mock_request = MagicMock(spec=Request)
    mock_jwt_handler = MagicMock(spec=JWTHandler)
    mock_jwt_handler.get_team_ids_from_jwt.return_value = []

    generic_client_id = "test_client_id"
    redirect_url = "http://test.com/callback"

    # Mock response from verify_and_process
    mock_sso_response = {
        "sub": "test_user_123",
        "email": "test@example.com",
        "preferred_username": "testuser",
    }

    # Set up environment variables including GENERIC_SSO_HEADERS
    test_env_vars = {
        "GENERIC_CLIENT_SECRET": "test_secret",
        "GENERIC_AUTHORIZATION_ENDPOINT": "https://auth.example.com/auth",
        "GENERIC_TOKEN_ENDPOINT": "https://auth.example.com/token",
        "GENERIC_USERINFO_ENDPOINT": "https://auth.example.com/userinfo",
        "GENERIC_SSO_HEADERS": "Authorization=Bearer token123, Content-Type=application/json, X-Custom-Header=custom-value",
    }

    # Expected headers dictionary
    expected_headers = {
        "Authorization": "Bearer token123",
        "Content-Type": "application/json",
        "X-Custom-Header": "custom-value",
    }

    # Mock the SSO provider and its methods
    mock_sso_instance = MagicMock()
    mock_sso_instance.verify_and_process = AsyncMock(return_value=mock_sso_response)

    mock_sso_class = MagicMock(return_value=mock_sso_instance)

    with patch.dict(os.environ, test_env_vars):
        with patch("fastapi_sso.sso.base.DiscoveryDocument") as mock_discovery:
            with patch(
                "fastapi_sso.sso.generic.create_provider", return_value=mock_sso_class
            ) as mock_create_provider:
                # Act
                result, received_response = await get_generic_sso_response(
                    request=mock_request,
                    jwt_handler=mock_jwt_handler,
                    generic_client_id=generic_client_id,
                    redirect_url=redirect_url,
                    sso_jwt_handler=None,
                )

                # Assert
                # Verify verify_and_process was called with the correct headers
                mock_sso_instance.verify_and_process.assert_called_once_with(
                    mock_request,
                    params={"include_client_id": False},
                    headers=expected_headers,
                )

                # Verify the result is returned correctly
                assert result == mock_sso_response


@pytest.mark.asyncio
async def test_get_generic_sso_response_with_empty_headers():
    """
    Test that when GENERIC_SSO_HEADERS is not set, an empty headers dict is passed
    """
    from litellm.proxy.management_endpoints.ui_sso import get_generic_sso_response

    # Arrange
    mock_request = MagicMock(spec=Request)
    mock_jwt_handler = MagicMock(spec=JWTHandler)
    mock_jwt_handler.get_team_ids_from_jwt.return_value = []

    generic_client_id = "test_client_id"
    redirect_url = "http://test.com/callback"

    mock_sso_response = {
        "sub": "test_user_123",
        "email": "test@example.com",
        "preferred_username": "testuser",
    }

    # Set up environment variables without GENERIC_SSO_HEADERS
    test_env_vars = {
        "GENERIC_CLIENT_SECRET": "test_secret",
        "GENERIC_AUTHORIZATION_ENDPOINT": "https://auth.example.com/auth",
        "GENERIC_TOKEN_ENDPOINT": "https://auth.example.com/token",
        "GENERIC_USERINFO_ENDPOINT": "https://auth.example.com/userinfo",
    }

    # Mock the SSO provider and its methods
    mock_sso_instance = MagicMock()
    mock_sso_instance.verify_and_process = AsyncMock(return_value=mock_sso_response)

    mock_sso_class = MagicMock(return_value=mock_sso_instance)

    with patch.dict(os.environ, test_env_vars):
        with patch("fastapi_sso.sso.base.DiscoveryDocument") as mock_discovery:
            with patch(
                "fastapi_sso.sso.generic.create_provider", return_value=mock_sso_class
            ) as mock_create_provider:
                # Act
                result, received_response = await get_generic_sso_response(
                    request=mock_request,
                    jwt_handler=mock_jwt_handler,
                    generic_client_id=generic_client_id,
                    redirect_url=redirect_url,
                    sso_jwt_handler=None,
                )

                # Assert
                # Verify verify_and_process was called with empty headers dict
                mock_sso_instance.verify_and_process.assert_called_once_with(
                    mock_request, params={"include_client_id": False}, headers={}
                )

                assert result == mock_sso_response


class TestCLISSOCallbackFunction:
    """Test the cli_sso_callback function specifically"""

    def test_cli_sso_callback_validation_invalid_key(self):
        """Test CLI SSO callback input validation for invalid key format"""
        # Test the validation logic without hitting the database
        invalid_keys = [
            None,
            "",
            "invalid-key",
            "not-sk-key",
            "sk",  # too short
        ]

        for invalid_key in invalid_keys:
            # This should fail validation before any database operations
            # We can test this by checking if the key starts with 'sk-'
            if not invalid_key or not invalid_key.startswith("sk-"):
                # This would trigger the validation error
                assert True  # Validation works as expected


class TestCLIPollingFunction:
    """Test the cli_poll_key function specifically"""

    def test_cli_poll_key_validation_invalid_format(self):
        """Test CLI polling key format validation"""
        # Test key format validation logic
        invalid_keys = [
            "invalid-key",
            "not-sk-key",
            "",
            "sk",  # too short
        ]

        for invalid_key in invalid_keys:
            # Validation logic: key must start with 'sk-'
            if not invalid_key.startswith("sk-"):
                # This would trigger the validation error in the actual function
                assert True  # Validation works as expected


class TestAuthCallbackRouting:
    """Test the auth_callback function routing logic"""

    def test_cli_state_detection_and_routing(self):
        """Test that CLI states are properly detected and would route to CLI callback"""
        from litellm.constants import LITELLM_CLI_SESSION_TOKEN_PREFIX

        # Test CLI state detection logic
        cli_state = f"{LITELLM_CLI_SESSION_TOKEN_PREFIX}:sk-test123"

        # This mimics the logic in auth_callback
        if cli_state and cli_state.startswith(f"{LITELLM_CLI_SESSION_TOKEN_PREFIX}:"):
            # Extract the key ID from the state
            key_id = cli_state.split(":", 1)[1]
            assert key_id == "sk-test123"
        else:
            assert False, "CLI state should have been detected"

    def test_non_cli_state_routing(self):
        """Test that non-CLI states don't trigger CLI routing"""
        from litellm.constants import LITELLM_CLI_SESSION_TOKEN_PREFIX

        non_cli_states = [
            "regular_oauth_state",
            "some_random_string",
            None,
            "",
            "not_session_token:something",
        ]

        for state in non_cli_states:
            # This mimics the routing logic in auth_callback
            should_route_to_cli = state and state.startswith(
                f"{LITELLM_CLI_SESSION_TOKEN_PREFIX}:"
            )
            assert not should_route_to_cli, f"State '{state}' should not route to CLI"


class TestGoogleLoginCLIIntegration:
    """Test the google_login function with CLI parameters"""

    def test_google_login_cli_state_generation(self):
        """Test that google_login generates CLI state when CLI parameters are provided"""
        from litellm.proxy.management_endpoints.ui_sso import SSOAuthenticationHandler

        # Test the CLI state generation logic used in google_login
        source = "litellm-cli"
        key = "sk-test123"

        cli_state = SSOAuthenticationHandler._get_cli_state(source=source, key=key)

        assert cli_state is not None
        assert cli_state.startswith("litellm-session-token:")
        assert "sk-test123" in cli_state

    def test_google_login_no_cli_state_when_missing_params(self):
        """Test that google_login doesn't generate CLI state when CLI parameters are missing"""
        from litellm.proxy.management_endpoints.ui_sso import SSOAuthenticationHandler

        # Test various parameter combinations that shouldn't generate CLI state
        test_cases = [
            (None, None),
            ("litellm-cli", None),
            (None, "sk-test123"),
            ("wrong-source", "sk-test123"),
        ]

        for source, key in test_cases:
            cli_state = SSOAuthenticationHandler._get_cli_state(source=source, key=key)
            assert (
                cli_state is None
            ), f"CLI state should not be generated for source='{source}', key='{key}'"


class TestSSOHandlerIntegration:
    """Test SSOAuthenticationHandler methods"""

    def test_should_use_sso_handler(self):
        """Test the SSO handler detection logic"""
        from litellm.proxy.management_endpoints.ui_sso import SSOAuthenticationHandler

        # Test that SSO handler is used when client IDs are provided
        assert (
            SSOAuthenticationHandler.should_use_sso_handler(google_client_id="test")
            is True
        )
        assert (
            SSOAuthenticationHandler.should_use_sso_handler(microsoft_client_id="test")
            is True
        )
        assert (
            SSOAuthenticationHandler.should_use_sso_handler(generic_client_id="test")
            is True
        )

        # Test that SSO handler is not used when no client IDs are provided
        assert SSOAuthenticationHandler.should_use_sso_handler() is False
        assert (
            SSOAuthenticationHandler.should_use_sso_handler(None, None, None) is False
        )

    def test_get_redirect_url_for_sso(self):
        """Test the redirect URL generation for SSO"""
        from litellm.proxy.management_endpoints.ui_sso import SSOAuthenticationHandler

        # Mock request object
        mock_request = MagicMock()
        mock_request.base_url = "https://test.litellm.ai/"

        # Test redirect URL generation
        redirect_url = SSOAuthenticationHandler.get_redirect_url_for_sso(
            request=mock_request, sso_callback_route="sso/callback"
        )

        assert redirect_url.startswith("https://test.litellm.ai")
        assert "sso/callback" in redirect_url


class TestUISSO_FunctionsExistence:
    """Test that all the new functions exist and are importable"""

    def test_cli_sso_callback_exists(self):
        """Test that cli_sso_callback function exists"""
        from litellm.proxy.management_endpoints.ui_sso import cli_sso_callback

        assert callable(cli_sso_callback)

    def test_cli_poll_key_exists(self):
        """Test that cli_poll_key function exists"""
        from litellm.proxy.management_endpoints.ui_sso import cli_poll_key

        assert callable(cli_poll_key)

    def test_auth_callback_exists(self):
        """Test that auth_callback function exists"""
        from litellm.proxy.management_endpoints.ui_sso import auth_callback

        assert callable(auth_callback)

    def test_google_login_exists(self):
        """Test that google_login function exists"""
        from litellm.proxy.management_endpoints.ui_sso import google_login

        assert callable(google_login)

    def test_sso_authentication_handler_exists(self):
        """Test that SSOAuthenticationHandler class exists with new methods"""
        from litellm.proxy.management_endpoints.ui_sso import SSOAuthenticationHandler

        # Check that the class exists
        assert SSOAuthenticationHandler is not None

        # Check that the new _get_cli_state method exists
        assert hasattr(SSOAuthenticationHandler, "_get_cli_state")
        assert callable(SSOAuthenticationHandler._get_cli_state)


class TestSSOStateHandling:
    """Test the SSO state handling for CLI authentication"""

    def test_get_cli_state_valid(self):
        """Test generating CLI state with valid parameters"""
        from litellm.proxy.management_endpoints.ui_sso import SSOAuthenticationHandler

        state = SSOAuthenticationHandler._get_cli_state(
            source="litellm-cli", key="sk-test123"
        )

        assert state is not None
        assert state.startswith("litellm-session-token:")
        assert "sk-test123" in state

    def test_get_cli_state_invalid_source(self):
        """Test generating CLI state with invalid source"""
        from litellm.proxy.management_endpoints.ui_sso import SSOAuthenticationHandler

        state = SSOAuthenticationHandler._get_cli_state(
            source="invalid_source", key="sk-test123"
        )

        assert state is None

    def test_get_cli_state_no_key(self):
        """Test generating CLI state without key"""
        from litellm.proxy.management_endpoints.ui_sso import SSOAuthenticationHandler

        state = SSOAuthenticationHandler._get_cli_state(source="litellm-cli", key=None)

        assert state is None

    def test_get_cli_state_no_source(self):
        """Test generating CLI state without source"""
        from litellm.proxy.management_endpoints.ui_sso import SSOAuthenticationHandler

        state = SSOAuthenticationHandler._get_cli_state(source=None, key="sk-test123")

        assert state is None

    def test_get_cli_state_with_existing_key(self):
        """Test generating CLI state with existing_key embedded in state parameter"""
        from litellm.proxy.management_endpoints.ui_sso import SSOAuthenticationHandler

        state = SSOAuthenticationHandler._get_cli_state(
            source="litellm-cli",
            key="sk-new-key-123",
            existing_key="sk-existing-key-456",
        )

        assert state is not None
        assert state.startswith("litellm-session-token:")
        assert "sk-new-key-123" in state
        assert "sk-existing-key-456" in state
        # Verify the format: {PREFIX}:{key}:{existing_key}
        assert state == "litellm-session-token:sk-new-key-123:sk-existing-key-456"

    def test_get_cli_state_without_existing_key(self):
        """Test generating CLI state without existing_key"""
        from litellm.proxy.management_endpoints.ui_sso import SSOAuthenticationHandler

        state = SSOAuthenticationHandler._get_cli_state(
            source="litellm-cli", key="sk-new-key-789", existing_key=None
        )

        assert state is not None
        assert state.startswith("litellm-session-token:")
        assert "sk-new-key-789" in state
        # Verify the format: {PREFIX}:{key} (no third part)
        assert state == "litellm-session-token:sk-new-key-789"
        assert state.count(":") == 1  # Only one colon separator


class TestStateRouting:
    """Test state parameter routing logic"""

    def test_cli_state_detection(self):
        """Test detection of CLI state parameters"""
        from litellm.constants import LITELLM_CLI_SESSION_TOKEN_PREFIX

        # Test CLI state format
        cli_state = f"{LITELLM_CLI_SESSION_TOKEN_PREFIX}:sk-test123"
        assert cli_state.startswith(f"{LITELLM_CLI_SESSION_TOKEN_PREFIX}:")

        # Test extraction of key from state
        key_id = cli_state.split(":", 1)[1]
        assert key_id == "sk-test123"

    def test_cli_state_parsing_with_existing_key(self):
        """Test parsing CLI state with existing_key embedded"""
        from litellm.constants import LITELLM_CLI_SESSION_TOKEN_PREFIX

        # State format: {PREFIX}:{key}:{existing_key}
        cli_state = (
            f"{LITELLM_CLI_SESSION_TOKEN_PREFIX}:sk-new-key-456:sk-existing-key-789"
        )

        # Parse as done in auth_callback
        state_parts = cli_state.split(":", 2)  # Split into max 3 parts
        key_id = state_parts[1] if len(state_parts) > 1 else None
        existing_key = state_parts[2] if len(state_parts) > 2 else None

        assert key_id == "sk-new-key-456"
        assert existing_key == "sk-existing-key-789"

    def test_cli_state_parsing_without_existing_key(self):
        """Test parsing CLI state without existing_key"""
        from litellm.constants import LITELLM_CLI_SESSION_TOKEN_PREFIX

        # State format: {PREFIX}:{key}
        cli_state = f"{LITELLM_CLI_SESSION_TOKEN_PREFIX}:sk-new-key-999"

        # Parse as done in auth_callback
        state_parts = cli_state.split(":", 2)  # Split into max 3 parts
        key_id = state_parts[1] if len(state_parts) > 1 else None
        existing_key = state_parts[2] if len(state_parts) > 2 else None

        assert key_id == "sk-new-key-999"
        assert existing_key is None

    def test_non_cli_state_detection(self):
        """Test detection of non-CLI state parameters"""
        from litellm.constants import LITELLM_CLI_SESSION_TOKEN_PREFIX

        # Test various non-CLI states
        test_states = [
            "regular_oauth_state",
            "some_random_string",
            None,
            "",
            "not_session_token:something",
        ]

        for state in test_states:
            if state:
                assert not state.startswith(f"{LITELLM_CLI_SESSION_TOKEN_PREFIX}:")
            else:
                assert state != f"{LITELLM_CLI_SESSION_TOKEN_PREFIX}:"


class TestHTMLIntegration:
    """Test HTML rendering integration with CLI flow"""

    def test_html_render_utils_import(self):
        """Test that HTML render utils can be imported correctly"""
        from litellm.proxy.common_utils.html_forms.cli_sso_success import (
            render_cli_sso_success_page,
        )

        # Test that function exists and is callable
        assert callable(render_cli_sso_success_page)

        # Test that it returns expected type
        html = render_cli_sso_success_page()

        assert isinstance(html, str)
        assert len(html) > 0


class TestCustomUISSO:
    """Test the custom UI SSO sign-in handler functionality"""

    def test_enterprise_import_error_handling(self):
        """Test that proper error is raised when enterprise module is not available"""
        from unittest.mock import MagicMock, patch

        from litellm.proxy.management_endpoints.ui_sso import google_login

        # Mock request
        mock_request = MagicMock()
        mock_request.base_url = "https://test.example.com/"

        # Mock user_custom_ui_sso_sign_in_handler to exist but make enterprise import fail
        with patch("litellm.proxy.proxy_server.premium_user", True):
            with patch(
                "litellm.proxy.proxy_server.user_custom_ui_sso_sign_in_handler",
                MagicMock(),
            ):
                with patch.dict(
                    "sys.modules",
                    {
                        "enterprise.litellm_enterprise.proxy.auth.custom_sso_handler": None
                    },
                ):
                    # Temporarily mock the google_login function call to test the import error path
                    async def mock_google_login():
                        # This mimics the relevant part of google_login that would trigger the import error
                        try:
                            from enterprise.litellm_enterprise.proxy.auth.custom_sso_handler import (
                                EnterpriseCustomSSOHandler,
                            )

                            return "success"
                        except ImportError:
                            raise ValueError(
                                "Enterprise features are not available. Custom UI SSO sign-in requires LiteLLM Enterprise."
                            )

                    # Test that the ValueError is raised with the correct message
                    import pytest

                    with pytest.raises(
                        ValueError, match="Enterprise features are not available"
                    ):
                        asyncio.run(mock_google_login())

    @pytest.mark.asyncio
    async def test_handle_custom_ui_sso_sign_in_success(self):
        """Test successful custom UI SSO sign-in with valid headers"""
        from fastapi_sso.sso.base import OpenID

        from enterprise.litellm_enterprise.proxy.auth.custom_sso_handler import (
            EnterpriseCustomSSOHandler,
        )
        from litellm.integrations.custom_sso_handler import CustomSSOLoginHandler

        # Mock request with custom headers
        mock_request = MagicMock(spec=Request)
        mock_request.headers = {
            "x-litellm-user-id": "test_user_123",
            "x-litellm-user-email": "test@example.com",
            "x-forwarded-for": "192.168.1.1",
        }
        mock_request.base_url = "https://test.litellm.ai/"

        # Mock the custom handler
        mock_custom_handler = MagicMock(spec=CustomSSOLoginHandler)
        expected_openid = OpenID(
            id="test_user_123",
            email="test@example.com",
            first_name="Test",
            last_name="User",
            display_name="Test User",
            picture=None,
            provider="custom",
        )
        mock_custom_handler.handle_custom_ui_sso_sign_in = AsyncMock(
            return_value=expected_openid
        )

        # Mock the redirect response method
        mock_redirect_response = MagicMock()
        mock_redirect_response.status_code = 303

        with patch("litellm.proxy.proxy_server.premium_user", True):
            with patch(
                "litellm.proxy.proxy_server.user_custom_ui_sso_sign_in_handler",
                mock_custom_handler,
            ):
                with patch.object(
                    SSOAuthenticationHandler,
                    "get_redirect_response_from_openid",
                    return_value=mock_redirect_response,
                ) as mock_get_redirect:
                    # Act
                    result = (
                        await EnterpriseCustomSSOHandler.handle_custom_ui_sso_sign_in(
                            request=mock_request
                        )
                    )

                    # Assert
                    # Verify the custom handler was called with the request
                    mock_custom_handler.handle_custom_ui_sso_sign_in.assert_called_once_with(
                        request=mock_request
                    )

                    # Verify the redirect response was generated with correct OpenID
                    mock_get_redirect.assert_called_once_with(
                        result=expected_openid,
                        request=mock_request,
                        received_response=None,
                        generic_client_id=None,
                        ui_access_mode=None,
                    )

                    # Verify the result is the redirect response
                    assert result == mock_redirect_response
                    assert result.status_code == 303

    @pytest.mark.asyncio
    async def test_custom_ui_sso_handler_execution_with_real_class(self):
        """
        Test that when a user provides a custom class instance, it gets properly executed
        and its methods are called with the correct parameters
        """
        from fastapi_sso.sso.base import OpenID

        from enterprise.litellm_enterprise.proxy.auth.custom_sso_handler import (
            EnterpriseCustomSSOHandler,
        )
        from litellm.integrations.custom_sso_handler import CustomSSOLoginHandler

        # Create a real custom handler class instance
        class TestCustomSSOHandler(CustomSSOLoginHandler):
            def __init__(self):
                super().__init__()
                self.method_called = False
                self.received_request = None

            async def handle_custom_ui_sso_sign_in(self, request: Request) -> OpenID:
                self.method_called = True
                self.received_request = request

                # Parse headers like the actual implementation would
                request_headers_dict = dict(request.headers)
                return OpenID(
                    id=request_headers_dict.get("x-litellm-user-id", "default_user"),
                    email=request_headers_dict.get(
                        "x-litellm-user-email", "default@test.com"
                    ),
                    first_name="Custom",
                    last_name="Handler",
                    display_name="Custom Handler Test",
                    picture=None,
                    provider="custom",
                )

        # Create instance of our test handler
        test_handler_instance = TestCustomSSOHandler()

        # Mock request with custom headers
        mock_request = MagicMock(spec=Request)
        mock_request.headers = {
            "x-litellm-user-id": "custom_test_user_456",
            "x-litellm-user-email": "custom@example.com",
            "x-forwarded-for": "10.0.0.1",
        }
        mock_request.base_url = "https://custom.litellm.ai/"

        # Mock the redirect response method
        mock_redirect_response = MagicMock()
        mock_redirect_response.status_code = 303

        with patch("litellm.proxy.proxy_server.premium_user", True):
            with patch(
                "litellm.proxy.proxy_server.user_custom_ui_sso_sign_in_handler",
                test_handler_instance,
            ):
                with patch.object(
                    SSOAuthenticationHandler,
                    "get_redirect_response_from_openid",
                    return_value=mock_redirect_response,
                ) as mock_get_redirect:
                    # Act
                    result = (
                        await EnterpriseCustomSSOHandler.handle_custom_ui_sso_sign_in(
                            request=mock_request
                        )
                    )

                    # Assert that our custom handler was executed
                    assert test_handler_instance.method_called is True
                    assert test_handler_instance.received_request == mock_request

                    # Verify the redirect response was called with the OpenID from our custom handler
                    mock_get_redirect.assert_called_once()
                    call_args = mock_get_redirect.call_args.kwargs

                    # Verify the OpenID object has the expected values from our custom handler
                    openid_result = call_args["result"]
                    assert openid_result.id == "custom_test_user_456"
                    assert openid_result.email == "custom@example.com"
                    assert openid_result.first_name == "Custom"
                    assert openid_result.last_name == "Handler"
                    assert openid_result.display_name == "Custom Handler Test"
                    assert openid_result.provider == "custom"

                    # Verify the request and other parameters were passed correctly
                    assert call_args["request"] == mock_request
                    assert call_args["received_response"] is None
                    assert call_args["generic_client_id"] is None
                    assert call_args["ui_access_mode"] is None

                    # Verify the result is the redirect response
                    assert result == mock_redirect_response
                    assert result.status_code == 303


class TestCLIKeyRegenerationFlow:
    """Test the end-to-end CLI key regeneration flow"""

    @pytest.mark.asyncio
    async def test_cli_sso_callback_regenerate_existing_key(self):
        """Test CLI SSO callback regenerating an existing key"""
        from litellm.proxy.management_endpoints.ui_sso import cli_sso_callback

        # Mock request
        mock_request = MagicMock(spec=Request)

        # Test data
        existing_key = "sk-existing-key-123"
        new_key = "sk-new-key-456"

        # Mock the regenerate helper function
        with patch(
            "litellm.proxy.management_endpoints.ui_sso._regenerate_cli_key"
        ) as mock_regenerate, patch(
            "litellm.proxy.proxy_server.prisma_client", MagicMock()
        ), patch(
            "litellm.proxy.common_utils.html_forms.cli_sso_success.render_cli_sso_success_page",
            return_value="<html>Success</html>",
        ):

            # Act
            result = await cli_sso_callback(
                request=mock_request, key=new_key, existing_key=existing_key
            )

            # Assert
            mock_regenerate.assert_called_once_with(
                existing_key=existing_key, new_key=new_key, user_id=None
            )
            assert result.status_code == 200
            assert "Success" in result.body.decode()

    @pytest.mark.asyncio
    async def test_cli_sso_callback_create_new_key(self):
        """Test CLI SSO callback creating a new key when no existing key provided"""
        from litellm.proxy.management_endpoints.ui_sso import cli_sso_callback

        # Mock request
        mock_request = MagicMock(spec=Request)

        # Test data
        new_key = "sk-new-key-789"

        # Mock the create helper function
        with patch(
            "litellm.proxy.management_endpoints.ui_sso._create_new_cli_key"
        ) as mock_create, patch(
            "litellm.proxy.proxy_server.prisma_client", MagicMock()
        ), patch(
            "litellm.proxy.common_utils.html_forms.cli_sso_success.render_cli_sso_success_page",
            return_value="<html>Success</html>",
        ):

            # Act
            result = await cli_sso_callback(
                request=mock_request, key=new_key, existing_key=None
            )

            # Assert
            mock_create.assert_called_once_with(key=new_key, user_id=None)
            assert result.status_code == 200
            assert "Success" in result.body.decode()

    @pytest.mark.asyncio
    async def test_auth_callback_routes_to_cli_with_existing_key(self):
        """Test that auth_callback properly routes CLI requests and extracts existing_key from state parameter"""
        from litellm.constants import LITELLM_CLI_SESSION_TOKEN_PREFIX
        from litellm.proxy.management_endpoints.ui_sso import auth_callback

        # Mock request (no query params needed - existing_key is in state)
        mock_request = MagicMock(spec=Request)

        # CLI state with existing_key embedded: {PREFIX}:{key}:{existing_key}
        cli_state = f"{LITELLM_CLI_SESSION_TOKEN_PREFIX}:sk-new-session-key-456:sk-existing-cli-key-123"

        # Mock the CLI callback and required proxy server components
        mock_result = {"user_id": "test-user", "email": "test@example.com"}

        with patch(
            "litellm.proxy.management_endpoints.ui_sso.cli_sso_callback"
        ) as mock_cli_callback, patch(
            "litellm.proxy.proxy_server.prisma_client", MagicMock()
        ), patch(
            "litellm.proxy.proxy_server.master_key", "test-master-key"
        ), patch(
            "litellm.proxy.proxy_server.general_settings", {}
        ), patch(
            "litellm.proxy.proxy_server.jwt_handler", MagicMock()
        ), patch(
            "litellm.proxy.proxy_server.user_api_key_cache", MagicMock()
        ), patch.dict(
            os.environ, {"GOOGLE_CLIENT_ID": "test-google-id"}, clear=True
        ), patch(
            "litellm.proxy.management_endpoints.ui_sso.GoogleSSOHandler.get_google_callback_response",
            return_value=mock_result,
        ):
            mock_cli_callback.return_value = MagicMock()

            # Act
            await auth_callback(request=mock_request, state=cli_state)

            # Assert - existing_key should be extracted from state parameter
            mock_cli_callback.assert_called_once_with(
                request=mock_request,
                key="sk-new-session-key-456",
                existing_key="sk-existing-cli-key-123",
                result=mock_result,
            )

    def test_get_redirect_url_does_not_include_existing_key_in_url(self):
        """Test that redirect URL generation does NOT include existing_key in URL (uses state parameter instead)"""
        from litellm.proxy.management_endpoints.ui_sso import SSOAuthenticationHandler

        # Mock request
        mock_request = MagicMock()
        mock_request.base_url = "https://test.litellm.ai/"

        with patch(
            "litellm.proxy.utils.get_custom_url", return_value="https://test.litellm.ai"
        ):
            # Test with existing_key - should NOT be in URL
            redirect_url = SSOAuthenticationHandler.get_redirect_url_for_sso(
                request=mock_request,
                sso_callback_route="sso/callback",
                existing_key="sk-existing-123",
            )

            # existing_key should NOT be in the URL
            assert "https://test.litellm.ai/sso/callback" == redirect_url
            assert "existing_key" not in redirect_url

    def test_get_redirect_url_without_existing_key(self):
        """Test that redirect URL generation works without existing_key parameter"""
        from litellm.proxy.management_endpoints.ui_sso import SSOAuthenticationHandler

        # Mock request
        mock_request = MagicMock()
        mock_request.base_url = "https://test.litellm.ai/"

        with patch(
            "litellm.proxy.utils.get_custom_url", return_value="https://test.litellm.ai"
        ):
            # Test without existing_key
            redirect_url = SSOAuthenticationHandler.get_redirect_url_for_sso(
                request=mock_request, sso_callback_route="sso/callback"
            )

            assert "https://test.litellm.ai/sso/callback" == redirect_url

    @pytest.mark.asyncio
    async def test_cli_sso_callback_regenerate_vs_create_flow(self):
        """Test CLI SSO callback calls regenerate_key_fn when existing_key provided, generate_key_helper_fn when not"""
        from litellm.proxy.management_endpoints.ui_sso import cli_sso_callback

        mock_request = MagicMock(spec=Request)

        with patch(
            "litellm.proxy.management_endpoints.key_management_endpoints.regenerate_key_fn"
        ) as mock_regenerate, patch(
            "litellm.proxy.management_endpoints.key_management_endpoints.generate_key_helper_fn"
        ) as mock_generate, patch(
            "litellm.proxy._types.UserAPIKeyAuth.get_litellm_cli_user_api_key_auth"
        ), patch(
            "litellm.proxy.proxy_server.prisma_client", MagicMock()
        ), patch(
            "litellm.proxy.common_utils.html_forms.cli_sso_success.render_cli_sso_success_page",
            return_value="<html>Success</html>",
        ):

            # Test regeneration path
            await cli_sso_callback(
                mock_request, key="sk-new-123", existing_key="sk-existing-456"
            )
            mock_regenerate.assert_called_once()
            mock_generate.assert_not_called()

            # Reset mocks
            mock_regenerate.reset_mock()
            mock_generate.reset_mock()

            # Test creation path
            await cli_sso_callback(mock_request, key="sk-new-789", existing_key=None)
            mock_regenerate.assert_not_called()
            mock_generate.assert_called_once()


class TestGetAppRolesFromIdToken:
    """Test the get_app_roles_from_id_token method"""

    def test_roles_picked_when_app_roles_not_exists(self):
        """Test that 'roles' is picked when 'app_roles' doesn't exist"""
        import jwt

        # Create a token with only 'roles' claim
        token_payload = {
            "sub": "user123",
            "email": "test@example.com",
            "roles": ["Admin", "User", "Developer"],
        }

        # Create a mock JWT token
        mock_token = "mock.jwt.token"

        with patch("jwt.decode", return_value=token_payload) as mock_jwt_decode:
            # Act
            result = MicrosoftSSOHandler.get_app_roles_from_id_token(mock_token)

            # Assert
            assert result == ["Admin", "User", "Developer"]
            mock_jwt_decode.assert_called_once_with(
                mock_token, options={"verify_signature": False}
            )

    def test_app_roles_picked_when_both_exist(self):
        """Test that 'app_roles' takes precedence when both 'app_roles' and 'roles' exist"""
        import jwt

        # Create a token with both 'app_roles' and 'roles' claims
        token_payload = {
            "sub": "user123",
            "email": "test@example.com",
            "app_roles": ["AppAdmin", "AppUser"],
            "roles": ["RoleAdmin", "RoleUser"],
        }

        mock_token = "mock.jwt.token"

        with patch("jwt.decode", return_value=token_payload):
            # Act
            result = MicrosoftSSOHandler.get_app_roles_from_id_token(mock_token)

            # Assert - app_roles should be picked, not roles
            assert result == ["AppAdmin", "AppUser"]

    def test_roles_picked_when_app_roles_is_empty(self):
        """Test that 'roles' is picked when 'app_roles' exists but is empty"""
        import jwt

        # Create a token with empty 'app_roles' and populated 'roles'
        token_payload = {
            "sub": "user123",
            "email": "test@example.com",
            "app_roles": [],
            "roles": ["Admin", "User"],
        }

        mock_token = "mock.jwt.token"

        with patch("jwt.decode", return_value=token_payload):
            # Act
            result = MicrosoftSSOHandler.get_app_roles_from_id_token(mock_token)

            # Assert - roles should be picked since app_roles is empty
            assert result == ["Admin", "User"]

    def test_empty_list_when_neither_exists(self):
        """Test that empty list is returned when neither 'app_roles' nor 'roles' exist"""
        import jwt

        # Create a token without roles claims
        token_payload = {"sub": "user123", "email": "test@example.com"}

        mock_token = "mock.jwt.token"

        with patch("jwt.decode", return_value=token_payload):
            # Act
            result = MicrosoftSSOHandler.get_app_roles_from_id_token(mock_token)

            # Assert
            assert result == []

    def test_empty_list_when_no_token_provided(self):
        """Test that empty list is returned when no token is provided"""
        # Act
        result = MicrosoftSSOHandler.get_app_roles_from_id_token(None)

        # Assert
        assert result == []

    def test_empty_list_when_roles_not_a_list(self):
        """Test that empty list is returned when roles is not a list"""
        import jwt

        # Create a token with non-list roles
        token_payload = {
            "sub": "user123",
            "email": "test@example.com",
            "roles": "Admin",  # String instead of list
        }

        mock_token = "mock.jwt.token"

        with patch("jwt.decode", return_value=token_payload):
            # Act
            result = MicrosoftSSOHandler.get_app_roles_from_id_token(mock_token)

            # Assert
            assert result == []

    def test_error_handling_on_jwt_decode_exception(self):
        """Test that exceptions during JWT decode are handled gracefully"""
        import jwt

        mock_token = "invalid.jwt.token"

        with patch("jwt.decode", side_effect=Exception("Invalid token")):
            # Act
            result = MicrosoftSSOHandler.get_app_roles_from_id_token(mock_token)

            # Assert - should return empty list on error
            assert result == []


class TestProcessSSOJWTAccessToken:
    """Test the process_sso_jwt_access_token helper function"""

    @pytest.fixture
    def mock_jwt_handler(self):
        """Create a mock JWT handler for testing"""
        mock_handler = MagicMock(spec=JWTHandler)
        mock_handler.get_team_ids_from_jwt.return_value = ["team1", "team2", "team3"]
        return mock_handler

    @pytest.fixture
    def sample_jwt_token(self):
        """Create a sample JWT token string"""
        return "eyJhbGciOiJIUzI1NiIsInR5cCI6IkpXVCJ9.eyJzdWIiOiIxMjM0NTY3ODkwIiwibmFtZSI6IkpvaG4gRG9lIiwiaWF0IjoxNTE2MjM5MDIyfQ.SflKxwRJSMeKKF2QT4fwpMeJf36POk6yJV_adQssw5c"

    @pytest.fixture
    def sample_jwt_payload(self):
        """Create a sample JWT payload"""
        return {
            "sub": "1234567890",
            "name": "John Doe",
            "iat": 1516239022,
            "groups": ["team1", "team2", "team3"],
        }

    def test_process_sso_jwt_access_token_with_valid_token(
        self, mock_jwt_handler, sample_jwt_token, sample_jwt_payload
    ):
        """Test processing a valid JWT access token with team extraction"""
        from litellm.proxy.management_endpoints.ui_sso import (
            process_sso_jwt_access_token,
        )

        # Create a result object without team_ids
        result = CustomOpenID(
            id="test_user",
            email="test@example.com",
            first_name="Test",
            last_name="User",
            display_name="Test User",
            provider="generic",
            team_ids=[],
        )

        with patch("jwt.decode", return_value=sample_jwt_payload) as mock_jwt_decode:
            # Act
            process_sso_jwt_access_token(
                access_token_str=sample_jwt_token,
                sso_jwt_handler=mock_jwt_handler,
                result=result,
            )

            # Assert
            # Verify JWT was decoded correctly
            mock_jwt_decode.assert_called_once_with(
                sample_jwt_token, options={"verify_signature": False}
            )

            # Verify team IDs were extracted from JWT
            mock_jwt_handler.get_team_ids_from_jwt.assert_called_once_with(
                sample_jwt_payload
            )

            # Verify team IDs were set on the result object
            assert result.team_ids == ["team1", "team2", "team3"]

    def test_process_sso_jwt_access_token_with_existing_team_ids(
        self, mock_jwt_handler, sample_jwt_token
    ):
        """Test that existing team IDs are not overwritten"""
        from litellm.proxy.management_endpoints.ui_sso import (
            process_sso_jwt_access_token,
        )

        # Create a result object with existing team_ids
        existing_team_ids = ["existing_team1", "existing_team2"]
        result = CustomOpenID(
            id="test_user",
            email="test@example.com",
            first_name="Test",
            last_name="User",
            display_name="Test User",
            provider="generic",
            team_ids=existing_team_ids,
        )

        with patch("jwt.decode") as mock_jwt_decode:
            # Act
            process_sso_jwt_access_token(
                access_token_str=sample_jwt_token,
                sso_jwt_handler=mock_jwt_handler,
                result=result,
            )

            # Assert
            # JWT should still be decoded
            mock_jwt_decode.assert_called_once()

            # But team IDs should NOT be extracted since they already exist
            mock_jwt_handler.get_team_ids_from_jwt.assert_not_called()

            # Existing team IDs should remain unchanged
            assert result.team_ids == existing_team_ids

    def test_process_sso_jwt_access_token_with_dict_result(
        self, mock_jwt_handler, sample_jwt_token, sample_jwt_payload
    ):
        """Test processing with a dictionary result object"""
        from litellm.proxy.management_endpoints.ui_sso import (
            process_sso_jwt_access_token,
        )

        # Create a dictionary result without team_ids
        result = {"id": "test_user", "email": "test@example.com", "name": "Test User"}

        with patch("jwt.decode", return_value=sample_jwt_payload) as mock_jwt_decode:
            # Act
            process_sso_jwt_access_token(
                access_token_str=sample_jwt_token,
                sso_jwt_handler=mock_jwt_handler,
                result=result,
            )

            # Assert
            mock_jwt_decode.assert_called_once_with(
                sample_jwt_token, options={"verify_signature": False}
            )
            mock_jwt_handler.get_team_ids_from_jwt.assert_called_once_with(
                sample_jwt_payload
            )

            # Verify team_ids was added to the dict as a key
            assert "team_ids" in result
            assert result["team_ids"] == ["team1", "team2", "team3"]

    def test_process_sso_jwt_access_token_with_dict_existing_team_ids(
        self, mock_jwt_handler, sample_jwt_token
    ):
        """Test that existing team IDs in dictionary are not overwritten"""
        from litellm.proxy.management_endpoints.ui_sso import (
            process_sso_jwt_access_token,
        )

        # Create a dictionary result with existing team_ids
        existing_team_ids = ["dict_team1", "dict_team2"]
        result = {
            "id": "test_user",
            "email": "test@example.com",
            "name": "Test User",
            "team_ids": existing_team_ids,
        }

        with patch("jwt.decode") as mock_jwt_decode:
            # Act
            process_sso_jwt_access_token(
                access_token_str=sample_jwt_token,
                sso_jwt_handler=mock_jwt_handler,
                result=result,
            )

            # Assert
            # JWT should still be decoded
            mock_jwt_decode.assert_called_once()

            # But team IDs should NOT be extracted since they already exist
            mock_jwt_handler.get_team_ids_from_jwt.assert_not_called()

            # Existing team IDs should remain unchanged
            assert result["team_ids"] == existing_team_ids

    def test_process_sso_jwt_access_token_no_access_token(self, mock_jwt_handler):
        """Test that nothing happens when access token is None or empty"""
        from litellm.proxy.management_endpoints.ui_sso import (
            process_sso_jwt_access_token,
        )

        result = CustomOpenID(id="test_user", email="test@example.com", team_ids=[])

        # Test with None access token
        with patch("jwt.decode") as mock_jwt_decode:
            process_sso_jwt_access_token(
                access_token_str=None, sso_jwt_handler=mock_jwt_handler, result=result
            )

            # Assert nothing was processed
            mock_jwt_decode.assert_not_called()
            mock_jwt_handler.get_team_ids_from_jwt.assert_not_called()
            assert result.team_ids == []

        # Test with empty string access token
        with patch("jwt.decode") as mock_jwt_decode:
            process_sso_jwt_access_token(
                access_token_str="", sso_jwt_handler=mock_jwt_handler, result=result
            )

            # Assert nothing was processed
            mock_jwt_decode.assert_not_called()
            mock_jwt_handler.get_team_ids_from_jwt.assert_not_called()
            assert result.team_ids == []

    def test_process_sso_jwt_access_token_no_sso_jwt_handler(self, sample_jwt_token):
        """Test that nothing happens when sso_jwt_handler is None"""
        from litellm.proxy.management_endpoints.ui_sso import (
            process_sso_jwt_access_token,
        )

        result = CustomOpenID(id="test_user", email="test@example.com", team_ids=[])

        with patch("jwt.decode") as mock_jwt_decode:
            # Act
            process_sso_jwt_access_token(
                access_token_str=sample_jwt_token, sso_jwt_handler=None, result=result
            )

            # Assert nothing was processed
            mock_jwt_decode.assert_not_called()
            assert result.team_ids == []

    def test_process_sso_jwt_access_token_no_result(
        self, mock_jwt_handler, sample_jwt_token
    ):
        """Test that nothing happens when result is None"""
        from litellm.proxy.management_endpoints.ui_sso import (
            process_sso_jwt_access_token,
        )

        with patch("jwt.decode") as mock_jwt_decode:
            # Act
            process_sso_jwt_access_token(
                access_token_str=sample_jwt_token,
                sso_jwt_handler=mock_jwt_handler,
                result=None,
            )

            # Assert nothing was processed
            mock_jwt_decode.assert_not_called()
            mock_jwt_handler.get_team_ids_from_jwt.assert_not_called()

    def test_process_sso_jwt_access_token_jwt_decode_exception(
        self, mock_jwt_handler, sample_jwt_token
    ):
        """Test that JWT decode exceptions are not caught (should propagate up)"""
        from litellm.proxy.management_endpoints.ui_sso import (
            process_sso_jwt_access_token,
        )

        result = CustomOpenID(id="test_user", email="test@example.com", team_ids=[])

        with patch(
            "jwt.decode", side_effect=Exception("JWT decode error")
        ) as mock_jwt_decode:
            # Act & Assert
            with pytest.raises(Exception, match="JWT decode error"):
                process_sso_jwt_access_token(
                    access_token_str=sample_jwt_token,
                    sso_jwt_handler=mock_jwt_handler,
                    result=result,
                )

            # Verify JWT decode was attempted
            mock_jwt_decode.assert_called_once()
            # But team extraction should not have been called
            mock_jwt_handler.get_team_ids_from_jwt.assert_not_called()

    def test_process_sso_jwt_access_token_empty_team_ids_from_jwt(
        self, mock_jwt_handler, sample_jwt_token, sample_jwt_payload
    ):
        """Test processing when JWT handler returns empty team IDs"""
        from litellm.proxy.management_endpoints.ui_sso import (
            process_sso_jwt_access_token,
        )

        # Configure mock to return empty team IDs
        mock_jwt_handler.get_team_ids_from_jwt.return_value = []

        result = CustomOpenID(id="test_user", email="test@example.com", team_ids=[])

        with patch("jwt.decode", return_value=sample_jwt_payload) as mock_jwt_decode:
            # Act
            process_sso_jwt_access_token(
                access_token_str=sample_jwt_token,
                sso_jwt_handler=mock_jwt_handler,
                result=result,
            )

            # Assert
            mock_jwt_decode.assert_called_once()
            mock_jwt_handler.get_team_ids_from_jwt.assert_called_once_with(
                sample_jwt_payload
            )

            # Even empty team IDs should be set
<<<<<<< HEAD
            assert result.team_ids == []


class TestPKCEFunctionality:
    """Test PKCE (Proof Key for Code Exchange) functionality"""

    def test_generate_pkce_params(self):
        """
        Test that generate_pkce_params generates valid PKCE parameters
        """
        import base64
        import hashlib

        from litellm.proxy.management_endpoints.ui_sso import SSOAuthenticationHandler

        # Act
        code_verifier, code_challenge = SSOAuthenticationHandler.generate_pkce_params()

        # Assert
        assert len(code_verifier) == 43
        assert isinstance(code_verifier, str)
        
        # Verify code_challenge is correctly generated from code_verifier
        expected_challenge_bytes = hashlib.sha256(code_verifier.encode('utf-8')).digest()
        expected_challenge = base64.urlsafe_b64encode(expected_challenge_bytes).decode('utf-8').rstrip('=')
        assert code_challenge == expected_challenge
        
        # Verify both are base64url encoded (no padding)
        assert '=' not in code_verifier
        assert '=' not in code_challenge

    @pytest.mark.asyncio
    async def test_prepare_token_exchange_parameters_with_pkce(self):
        """
        Test prepare_token_exchange_parameters retrieves PKCE code_verifier from cache
        """
        from litellm.proxy.management_endpoints.ui_sso import SSOAuthenticationHandler

        # Mock request with state parameter
        mock_request = MagicMock(spec=Request)
        test_state = "test_oauth_state_123"
        mock_request.query_params = {"state": test_state}

        # Mock cache
        mock_cache = MagicMock()
        test_code_verifier = "test_code_verifier_abc123xyz"
        mock_cache.get_cache.return_value = test_code_verifier

        with patch("litellm.proxy.proxy_server.user_api_key_cache", mock_cache):
            # Act
            token_params = SSOAuthenticationHandler.prepare_token_exchange_parameters(
                request=mock_request,
                generic_include_client_id=False
            )

            # Assert
            assert token_params["include_client_id"] is False
            assert token_params["code_verifier"] == test_code_verifier
            
            # Verify cache was accessed and deleted
            mock_cache.get_cache.assert_called_once_with(key=f"pkce_verifier:{test_state}")
            mock_cache.delete_cache.assert_called_once_with(key=f"pkce_verifier:{test_state}")

    @pytest.mark.asyncio
    async def test_get_generic_sso_redirect_response_with_pkce(self):
        """
        Test get_generic_sso_redirect_response with PKCE enabled stores verifier and adds challenge to URL
        """
        from litellm.proxy.management_endpoints.ui_sso import SSOAuthenticationHandler

        # Mock SSO provider
        mock_sso = MagicMock()
        mock_redirect_response = MagicMock()
        original_location = "https://auth.example.com/authorize?state=test456&client_id=abc"
        mock_redirect_response.headers = {"location": original_location}
        mock_sso.get_login_redirect = AsyncMock(return_value=mock_redirect_response)
        mock_sso.__enter__ = MagicMock(return_value=mock_sso)
        mock_sso.__exit__ = MagicMock(return_value=False)

        test_state = "test456"
        mock_cache = MagicMock()

        with patch.dict(os.environ, {"GENERIC_CLIENT_USE_PKCE": "true"}):
            with patch("litellm.proxy.proxy_server.user_api_key_cache", mock_cache):
                # Act
                result = await SSOAuthenticationHandler.get_generic_sso_redirect_response(
                    generic_sso=mock_sso,
                    state=test_state,
                    generic_authorization_endpoint="https://auth.example.com/authorize"
                )

                # Assert
                # Verify cache was called to store code_verifier
                mock_cache.set_cache.assert_called_once()
                cache_call = mock_cache.set_cache.call_args
                assert cache_call.kwargs["key"] == f"pkce_verifier:{test_state}"
                assert cache_call.kwargs["ttl"] == 600
                assert len(cache_call.kwargs["value"]) == 43

                # Verify PKCE parameters were added to the redirect URL
                assert result is not None
                updated_location = str(result.headers["location"])
                assert "code_challenge=" in updated_location
                assert "code_challenge_method=S256" in updated_location
                assert f"state={test_state}" in updated_location
=======
            assert result.team_ids == []
>>>>>>> e43c3b9b
<|MERGE_RESOLUTION|>--- conflicted
+++ resolved
@@ -1967,7 +1967,6 @@
             )
 
             # Even empty team IDs should be set
-<<<<<<< HEAD
             assert result.team_ids == []
 
 
@@ -2073,6 +2072,3 @@
                 assert "code_challenge=" in updated_location
                 assert "code_challenge_method=S256" in updated_location
                 assert f"state={test_state}" in updated_location
-=======
-            assert result.team_ids == []
->>>>>>> e43c3b9b
