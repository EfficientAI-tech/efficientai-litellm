--- conflicted
+++ resolved
@@ -235,7 +235,6 @@
             if k not in optional_params:
                 optional_params[k] = v
 
-<<<<<<< HEAD
         ## CONSTRUCT API BASE
         stream = optional_params.get("stream", False)
 
@@ -274,192 +273,6 @@
             headers=vertex_headers,
         )
 
-=======
-        ## Format Prompt
-        _is_function_call = False
-        _is_json_schema = False
-        messages = copy.deepcopy(messages)
-        optional_params = copy.deepcopy(optional_params)
-        # Separate system prompt from rest of message
-        system_prompt_indices = []
-        system_prompt = ""
-        for idx, message in enumerate(messages):
-            if message["role"] == "system":
-                system_prompt += message["content"]
-                system_prompt_indices.append(idx)
-        if len(system_prompt_indices) > 0:
-            for idx in reversed(system_prompt_indices):
-                messages.pop(idx)
-        if len(system_prompt) > 0:
-            optional_params["system"] = system_prompt
-        # Checks for 'response_schema' support - if passed in
-        if "response_format" in optional_params:
-            response_format_chunk = ResponseFormatChunk(
-                **optional_params["response_format"]  # type: ignore
-            )
-            supports_response_schema = litellm.supports_response_schema(
-                model=model, custom_llm_provider="vertex_ai"
-            )
-            if (
-                supports_response_schema is False
-                and response_format_chunk["type"] == "json_object"
-                and "response_schema" in response_format_chunk
-            ):
-                _is_json_schema = True
-                user_response_schema_message = response_schema_prompt(
-                    model=model,
-                    response_schema=response_format_chunk["response_schema"],
-                )
-                messages.append(
-                    {"role": "user", "content": user_response_schema_message}
-                )
-                messages.append({"role": "assistant", "content": "{"})
-                optional_params.pop("response_format")
-        # Format rest of message according to anthropic guidelines
-        try:
-            messages = prompt_factory(
-                model=model, messages=messages, custom_llm_provider="anthropic_xml"
-            )
-        except Exception as e:
-            raise VertexAIError(status_code=400, message=str(e))
-
-        ## Handle Tool Calling
-        if "tools" in optional_params:
-            _is_function_call = True
-            tool_calling_system_prompt = construct_tool_use_system_prompt(
-                tools=optional_params["tools"]
-            )
-            optional_params["system"] = (
-                optional_params.get("system", "\n") + tool_calling_system_prompt
-            )  # add the anthropic tool calling prompt to the system prompt
-            optional_params.pop("tools")
-
-        stream = optional_params.pop("stream", None)
-
-        data = {
-            "model": model,
-            "messages": messages,
-            **optional_params,
-        }
-        print_verbose(f"_is_function_call: {_is_function_call}")
-
-        ## Completion Call
-
-        print_verbose(
-            f"VERTEX AI: vertex_project={vertex_project}; vertex_location={vertex_location}; vertex_credentials={vertex_credentials}"
-        )
-
-        if acompletion == True:
-            """
-            - async streaming
-            - async completion
-            """
-            if stream is not None and stream == True:
-                return async_streaming(
-                    model=model,
-                    messages=messages,
-                    data=data,
-                    print_verbose=print_verbose,
-                    model_response=model_response,
-                    logging_obj=logging_obj,
-                    vertex_project=vertex_project,
-                    vertex_location=vertex_location,
-                    optional_params=optional_params,
-                    client=client,
-                    access_token=access_token,
-                )
-            else:
-                return async_completion(
-                    model=model,
-                    messages=messages,
-                    data=data,
-                    print_verbose=print_verbose,
-                    model_response=model_response,
-                    logging_obj=logging_obj,
-                    vertex_project=vertex_project,
-                    vertex_location=vertex_location,
-                    optional_params=optional_params,
-                    client=client,
-                    access_token=access_token,
-                )
-        if stream is not None and stream == True:
-            ## LOGGING
-            logging_obj.pre_call(
-                input=messages,
-                api_key=None,
-                additional_args={
-                    "complete_input_dict": optional_params,
-                },
-            )
-            response = vertex_ai_client.messages.create(**data, stream=True)  # type: ignore
-            return response
-
-        ## LOGGING
-        logging_obj.pre_call(
-            input=messages,
-            api_key=None,
-            additional_args={
-                "complete_input_dict": optional_params,
-            },
-        )
-
-        message = vertex_ai_client.messages.create(**data)  # type: ignore
-
-        ## LOGGING
-        logging_obj.post_call(
-            input=messages,
-            api_key="",
-            original_response=message,
-            additional_args={"complete_input_dict": data},
-        )
-
-        text_content: str = message.content[0].text
-        ## TOOL CALLING - OUTPUT PARSE
-        if text_content is not None and contains_tag("invoke", text_content):
-            function_name = extract_between_tags("tool_name", text_content)[0]
-            function_arguments_str = extract_between_tags("invoke", text_content)[
-                0
-            ].strip()
-            function_arguments_str = f"<invoke>{function_arguments_str}</invoke>"
-            function_arguments = parse_xml_params(function_arguments_str)
-            _message = litellm.Message(
-                tool_calls=[
-                    {
-                        "id": f"call_{uuid.uuid4()}",
-                        "type": "function",
-                        "function": {
-                            "name": function_name,
-                            "arguments": json.dumps(function_arguments),
-                        },
-                    }
-                ],
-                content=None,
-            )
-            model_response.choices[0].message = _message  # type: ignore
-        else:
-            if (
-                _is_json_schema
-            ):  # follows https://github.com/anthropics/anthropic-cookbook/blob/main/misc/how_to_enable_json_mode.ipynb
-                json_response = "{" + text_content[: text_content.rfind("}") + 1]
-                model_response.choices[0].message.content = json_response  # type: ignore
-            else:
-                model_response.choices[0].message.content = text_content  # type: ignore
-        model_response.choices[0].finish_reason = map_finish_reason(message.stop_reason)
-
-        ## CALCULATING USAGE
-        prompt_tokens = message.usage.input_tokens
-        completion_tokens = message.usage.output_tokens
-
-        model_response["created"] = int(time.time())
-        model_response["model"] = model
-        usage = Usage(
-            prompt_tokens=prompt_tokens,
-            completion_tokens=completion_tokens,
-            total_tokens=prompt_tokens + completion_tokens,
-        )
-        setattr(model_response, "usage", usage)
-        return model_response
->>>>>>> e7122772
     except Exception as e:
         raise VertexAIError(status_code=500, message=str(e))
 
