import os
import sys
import traceback

from dotenv import load_dotenv

load_dotenv()
import io
import os

sys.path.insert(
    0, os.path.abspath("../..")
)  # Adds the parent directory to the system path
import asyncio
import json
import os
import tempfile
from unittest.mock import AsyncMock, MagicMock, patch

import pytest

import litellm
from litellm import (
    RateLimitError,
    Timeout,
    acompletion,
    completion,
    completion_cost,
    embedding,
)
from litellm.llms.vertex_ai_and_google_ai_studio.gemini.vertex_and_google_ai_studio_gemini import (
    _gemini_convert_messages_with_history,
)
from litellm.tests.test_streaming import streaming_format_tests

litellm.num_retries = 3
litellm.cache = None
user_message = "Write a short poem about the sky"
messages = [{"content": user_message, "role": "user"}]

VERTEX_MODELS_TO_NOT_TEST = [
    "medlm-medium",
    "medlm-large",
    "code-gecko",
    "code-gecko@001",
    "code-gecko@002",
    "code-gecko@latest",
    "codechat-bison@latest",
    "code-bison@001",
    "text-bison@001",
    "gemini-1.5-pro",
    "gemini-1.5-pro-preview-0215",
<<<<<<< HEAD
    "gemini-pro-flash",
    "gemini-pro-experimental",
=======
    "gemini-pro-experimental",
    "gemini-flash-experimental",
    "gemini-pro-flash",
>>>>>>> f0fb8bdf
]


def get_vertex_ai_creds_json() -> dict:
    # Define the path to the vertex_key.json file
    print("loading vertex ai credentials")
    filepath = os.path.dirname(os.path.abspath(__file__))
    vertex_key_path = filepath + "/vertex_key.json"
    # Read the existing content of the file or create an empty dictionary
    try:
        with open(vertex_key_path, "r") as file:
            # Read the file content
            print("Read vertexai file path")
            content = file.read()

            # If the file is empty or not valid JSON, create an empty dictionary
            if not content or not content.strip():
                service_account_key_data = {}
            else:
                # Attempt to load the existing JSON content
                file.seek(0)
                service_account_key_data = json.load(file)
    except FileNotFoundError:
        # If the file doesn't exist, create an empty dictionary
        service_account_key_data = {}

    # Update the service_account_key_data with environment variables
    private_key_id = os.environ.get("VERTEX_AI_PRIVATE_KEY_ID", "")
    private_key = os.environ.get("VERTEX_AI_PRIVATE_KEY", "")
    private_key = private_key.replace("\\n", "\n")
    service_account_key_data["private_key_id"] = private_key_id
    service_account_key_data["private_key"] = private_key

    return service_account_key_data


def load_vertex_ai_credentials():
    # Define the path to the vertex_key.json file
    print("loading vertex ai credentials")
    filepath = os.path.dirname(os.path.abspath(__file__))
    vertex_key_path = filepath + "/vertex_key.json"

    # Read the existing content of the file or create an empty dictionary
    try:
        with open(vertex_key_path, "r") as file:
            # Read the file content
            print("Read vertexai file path")
            content = file.read()

            # If the file is empty or not valid JSON, create an empty dictionary
            if not content or not content.strip():
                service_account_key_data = {}
            else:
                # Attempt to load the existing JSON content
                file.seek(0)
                service_account_key_data = json.load(file)
    except FileNotFoundError:
        # If the file doesn't exist, create an empty dictionary
        service_account_key_data = {}

    # Update the service_account_key_data with environment variables
    private_key_id = os.environ.get("VERTEX_AI_PRIVATE_KEY_ID", "")
    private_key = os.environ.get("VERTEX_AI_PRIVATE_KEY", "")
    private_key = private_key.replace("\\n", "\n")
    service_account_key_data["private_key_id"] = private_key_id
    service_account_key_data["private_key"] = private_key

    # Create a temporary file
    with tempfile.NamedTemporaryFile(mode="w+", delete=False) as temp_file:
        # Write the updated content to the temporary files
        json.dump(service_account_key_data, temp_file, indent=2)

    # Export the temporary file as GOOGLE_APPLICATION_CREDENTIALS
    os.environ["GOOGLE_APPLICATION_CREDENTIALS"] = os.path.abspath(temp_file.name)


@pytest.mark.asyncio
async def test_get_response():
    load_vertex_ai_credentials()
    prompt = '\ndef count_nums(arr):\n    """\n    Write a function count_nums which takes an array of integers and returns\n    the number of elements which has a sum of digits > 0.\n    If a number is negative, then its first signed digit will be negative:\n    e.g. -123 has signed digits -1, 2, and 3.\n    >>> count_nums([]) == 0\n    >>> count_nums([-1, 11, -11]) == 1\n    >>> count_nums([1, 1, 2]) == 3\n    """\n'
    try:
        response = await acompletion(
            model="gemini-pro",
            messages=[
                {
                    "role": "system",
                    "content": "Complete the given code with no more explanation. Remember that there is a 4-space indent before the first line of your generated code.",
                },
                {"role": "user", "content": prompt},
            ],
        )
        return response
    except litellm.RateLimitError:
        pass
    except litellm.UnprocessableEntityError as e:
        pass
    except Exception as e:
        pytest.fail(f"An error occurred - {str(e)}")


@pytest.mark.asyncio
@pytest.mark.flaky(retries=3, delay=1)
async def test_get_router_response():
    model = "claude-3-sonnet@20240229"
    vertex_ai_project = "adroit-crow-413218"
    vertex_ai_location = "asia-southeast1"
    json_obj = get_vertex_ai_creds_json()
    vertex_credentials = json.dumps(json_obj)

    prompt = '\ndef count_nums(arr):\n    """\n    Write a function count_nums which takes an array of integers and returns\n    the number of elements which has a sum of digits > 0.\n    If a number is negative, then its first signed digit will be negative:\n    e.g. -123 has signed digits -1, 2, and 3.\n    >>> count_nums([]) == 0\n    >>> count_nums([-1, 11, -11]) == 1\n    >>> count_nums([1, 1, 2]) == 3\n    """\n'
    try:
        router = litellm.Router(
            model_list=[
                {
                    "model_name": "sonnet",
                    "litellm_params": {
                        "model": "vertex_ai/claude-3-sonnet@20240229",
                        "vertex_ai_project": vertex_ai_project,
                        "vertex_ai_location": vertex_ai_location,
                        "vertex_credentials": vertex_credentials,
                    },
                }
            ]
        )
        response = await router.acompletion(
            model="sonnet",
            messages=[
                {
                    "role": "system",
                    "content": "Complete the given code with no more explanation. Remember that there is a 4-space indent before the first line of your generated code.",
                },
                {"role": "user", "content": prompt},
            ],
        )

        print(f"\n\nResponse: {response}\n\n")

    except litellm.UnprocessableEntityError as e:
        pass
    except Exception as e:
        pytest.fail(f"An error occurred - {str(e)}")


# @pytest.mark.skip(
#     reason="Local test. Vertex AI Quota is low. Leads to rate limit errors on ci/cd."
# )
@pytest.mark.flaky(retries=3, delay=1)
def test_vertex_ai_anthropic():
    model = "claude-3-sonnet@20240229"

    vertex_ai_project = "adroit-crow-413218"
    vertex_ai_location = "asia-southeast1"
    json_obj = get_vertex_ai_creds_json()
    vertex_credentials = json.dumps(json_obj)

    response = completion(
        model="vertex_ai/" + model,
        messages=[{"role": "user", "content": "hi"}],
        temperature=0.7,
        vertex_ai_project=vertex_ai_project,
        vertex_ai_location=vertex_ai_location,
        vertex_credentials=vertex_credentials,
    )
    print("\nModel Response", response)


# @pytest.mark.skip(
#     reason="Local test. Vertex AI Quota is low. Leads to rate limit errors on ci/cd."
# )
@pytest.mark.flaky(retries=3, delay=1)
def test_vertex_ai_anthropic_streaming():
    try:
        load_vertex_ai_credentials()

        # litellm.set_verbose = True

        model = "claude-3-sonnet@20240229"

        vertex_ai_project = "adroit-crow-413218"
        vertex_ai_location = "asia-southeast1"
        json_obj = get_vertex_ai_creds_json()
        vertex_credentials = json.dumps(json_obj)

        response = completion(
            model="vertex_ai/" + model,
            messages=[{"role": "user", "content": "hi"}],
            temperature=0.7,
            vertex_ai_project=vertex_ai_project,
            vertex_ai_location=vertex_ai_location,
            stream=True,
        )
        # print("\nModel Response", response)
        for idx, chunk in enumerate(response):
            print(f"chunk: {chunk}")
            streaming_format_tests(idx=idx, chunk=chunk)

    # raise Exception("it worked!")
    except litellm.RateLimitError as e:
        pass
    except Exception as e:
        pytest.fail(f"Error occurred: {e}")


# test_vertex_ai_anthropic_streaming()


# @pytest.mark.skip(
#     reason="Local test. Vertex AI Quota is low. Leads to rate limit errors on ci/cd."
# )
@pytest.mark.asyncio
@pytest.mark.flaky(retries=3, delay=1)
async def test_vertex_ai_anthropic_async():
    # load_vertex_ai_credentials()
    try:

        model = "claude-3-sonnet@20240229"

        vertex_ai_project = "adroit-crow-413218"
        vertex_ai_location = "asia-southeast1"
        json_obj = get_vertex_ai_creds_json()
        vertex_credentials = json.dumps(json_obj)

        response = await acompletion(
            model="vertex_ai/" + model,
            messages=[{"role": "user", "content": "hi"}],
            temperature=0.7,
            vertex_ai_project=vertex_ai_project,
            vertex_ai_location=vertex_ai_location,
            vertex_credentials=vertex_credentials,
        )
        print(f"Model Response: {response}")
    except litellm.RateLimitError as e:
        pass
    except Exception as e:
        pytest.fail(f"Error occurred: {e}")


# asyncio.run(test_vertex_ai_anthropic_async())


# @pytest.mark.skip(
#     reason="Local test. Vertex AI Quota is low. Leads to rate limit errors on ci/cd."
# )
@pytest.mark.asyncio
@pytest.mark.flaky(retries=3, delay=1)
async def test_vertex_ai_anthropic_async_streaming():
    # load_vertex_ai_credentials()
    try:
        litellm.set_verbose = True
        model = "claude-3-sonnet@20240229"

        vertex_ai_project = "adroit-crow-413218"
        vertex_ai_location = "asia-southeast1"
        json_obj = get_vertex_ai_creds_json()
        vertex_credentials = json.dumps(json_obj)

        response = await acompletion(
            model="vertex_ai/" + model,
            messages=[{"role": "user", "content": "hi"}],
            temperature=0.7,
            vertex_ai_project=vertex_ai_project,
            vertex_ai_location=vertex_ai_location,
            vertex_credentials=vertex_credentials,
            stream=True,
        )

        idx = 0
        async for chunk in response:
            streaming_format_tests(idx=idx, chunk=chunk)
            idx += 1
    except litellm.RateLimitError as e:
        pass
    except Exception as e:
        pytest.fail(f"Error occurred: {e}")


# asyncio.run(test_vertex_ai_anthropic_async_streaming())


@pytest.mark.flaky(retries=3, delay=1)
def test_vertex_ai():
    import random

    litellm.num_retries = 3
    load_vertex_ai_credentials()
    test_models = (
        litellm.vertex_chat_models
        + litellm.vertex_code_chat_models
        + litellm.vertex_text_models
        + litellm.vertex_code_text_models
    )
    litellm.set_verbose = False
    vertex_ai_project = "adroit-crow-413218"
    # litellm.vertex_project = "adroit-crow-413218"

    test_models = random.sample(test_models, 1)
    test_models += litellm.vertex_language_models  # always test gemini-pro
    for model in test_models:
        try:
            if model in VERTEX_MODELS_TO_NOT_TEST or (
                "gecko" in model or "32k" in model or "ultra" in model or "002" in model
            ):
                # our account does not have access to this model
                continue
            print("making request", model)
            response = completion(
                model=model,
                messages=[{"role": "user", "content": "hi"}],
                temperature=0.7,
                vertex_ai_project=vertex_ai_project,
            )
            print("\nModel Response", response)
            print(response)
            assert type(response.choices[0].message.content) == str
            assert len(response.choices[0].message.content) > 1
            print(
                f"response.choices[0].finish_reason: {response.choices[0].finish_reason}"
            )
            assert response.choices[0].finish_reason in litellm._openai_finish_reasons
        except litellm.RateLimitError as e:
            pass
        except litellm.InternalServerError as e:
            pass
        except Exception as e:
            pytest.fail(f"Error occurred: {e}")


# test_vertex_ai()


@pytest.mark.flaky(retries=3, delay=1)
def test_vertex_ai_stream():
    load_vertex_ai_credentials()
    litellm.set_verbose = True
    litellm.vertex_project = "adroit-crow-413218"
    import random

    test_models = (
        litellm.vertex_chat_models
        + litellm.vertex_code_chat_models
        + litellm.vertex_text_models
        + litellm.vertex_code_text_models
    )
    test_models = random.sample(test_models, 1)
    test_models += litellm.vertex_language_models  # always test gemini-pro
    for model in test_models:
        try:
            if model in VERTEX_MODELS_TO_NOT_TEST or (
                "gecko" in model or "32k" in model or "ultra" in model or "002" in model
            ):
                # our account does not have access to this model
                continue
            print("making request", model)
            response = completion(
                model=model,
                messages=[{"role": "user", "content": "hello tell me a short story"}],
                max_tokens=15,
                stream=True,
            )
            completed_str = ""
            for chunk in response:
                print(chunk)
                content = chunk.choices[0].delta.content or ""
                print("\n content", content)
                completed_str += content
                assert type(content) == str
                # pass
            assert len(completed_str) > 1
        except litellm.RateLimitError as e:
            pass
        except litellm.InternalServerError as e:
            pass
        except Exception as e:
            pytest.fail(f"Error occurred: {e}")


# test_vertex_ai_stream()


@pytest.mark.flaky(retries=3, delay=1)
@pytest.mark.asyncio
async def test_async_vertexai_response():
    import random

    load_vertex_ai_credentials()
    test_models = (
        litellm.vertex_chat_models
        + litellm.vertex_code_chat_models
        + litellm.vertex_text_models
        + litellm.vertex_code_text_models
    )
    test_models = random.sample(test_models, 1)
    test_models += litellm.vertex_language_models  # always test gemini-pro
    for model in test_models:
        print(
            f"model being tested in async call: {model}, litellm.vertex_language_models: {litellm.vertex_language_models}"
        )
        if model in VERTEX_MODELS_TO_NOT_TEST or (
            "gecko" in model or "32k" in model or "ultra" in model or "002" in model
        ):
            # our account does not have access to this model
            continue
        try:
            user_message = "Hello, how are you?"
            messages = [{"content": user_message, "role": "user"}]
            response = await acompletion(
                model=model, messages=messages, temperature=0.7, timeout=5
            )
            print(f"response: {response}")
        except litellm.RateLimitError as e:
            pass
        except litellm.Timeout as e:
            pass
        except litellm.APIError as e:
            pass
        except litellm.InternalServerError as e:
            pass
        except Exception as e:
            pytest.fail(f"An exception occurred: {e}")


# asyncio.run(test_async_vertexai_response())


@pytest.mark.flaky(retries=3, delay=1)
@pytest.mark.asyncio
async def test_async_vertexai_streaming_response():
    import random

    load_vertex_ai_credentials()
    test_models = (
        litellm.vertex_chat_models
        + litellm.vertex_code_chat_models
        + litellm.vertex_text_models
        + litellm.vertex_code_text_models
    )
    test_models = random.sample(test_models, 1)
    test_models += litellm.vertex_language_models  # always test gemini-pro
    for model in test_models:
        if model in VERTEX_MODELS_TO_NOT_TEST or (
            "gecko" in model or "32k" in model or "ultra" in model or "002" in model
        ):
            # our account does not have access to this model
            continue
        try:
            user_message = "Hello, how are you?"
            messages = [{"content": user_message, "role": "user"}]
            response = await acompletion(
                model=model,
                messages=messages,
                temperature=0.7,
                timeout=5,
                stream=True,
            )
            print(f"response: {response}")
            complete_response = ""
            async for chunk in response:
                print(f"chunk: {chunk}")
                if chunk.choices[0].delta.content is not None:
                    complete_response += chunk.choices[0].delta.content
            print(f"complete_response: {complete_response}")
            assert len(complete_response) > 0
        except litellm.RateLimitError as e:
            pass
        except litellm.APIConnectionError:
            pass
        except litellm.Timeout as e:
            pass
        except litellm.InternalServerError as e:
            pass
        except Exception as e:
            print(e)
            pytest.fail(f"An exception occurred: {e}")


# asyncio.run(test_async_vertexai_streaming_response())


@pytest.mark.parametrize("provider", ["vertex_ai"])  # "vertex_ai_beta"
@pytest.mark.parametrize("sync_mode", [True, False])
@pytest.mark.flaky(retries=3, delay=1)
@pytest.mark.asyncio
async def test_gemini_pro_vision(provider, sync_mode):
    try:
        load_vertex_ai_credentials()
        litellm.set_verbose = True
        litellm.num_retries = 3
        if sync_mode:
            resp = litellm.completion(
                model="{}/gemini-1.5-flash-preview-0514".format(provider),
                messages=[
                    {"role": "system", "content": "Be a good bot"},
                    {
                        "role": "user",
                        "content": [
                            {"type": "text", "text": "Whats in this image?"},
                            {
                                "type": "image_url",
                                "image_url": {
                                    "url": "gs://cloud-samples-data/generative-ai/image/boats.jpeg"
                                },
                            },
                        ],
                    },
                ],
            )
        else:
            resp = await litellm.acompletion(
                model="{}/gemini-1.5-flash-preview-0514".format(provider),
                messages=[
                    {"role": "system", "content": "Be a good bot"},
                    {
                        "role": "user",
                        "content": [
                            {"type": "text", "text": "Whats in this image?"},
                            {
                                "type": "image_url",
                                "image_url": {
                                    "url": "gs://cloud-samples-data/generative-ai/image/boats.jpeg"
                                },
                            },
                        ],
                    },
                ],
            )
        print(resp)

        prompt_tokens = resp.usage.prompt_tokens

        # DO Not DELETE this ASSERT
        # Google counts the prompt tokens for us, we should ensure we use the tokens from the orignal response
        assert prompt_tokens == 267  # the gemini api returns 267 to us

    except litellm.RateLimitError as e:
        pass
    except Exception as e:
        if "500 Internal error encountered.'" in str(e):
            pass
        else:
            pytest.fail(f"An exception occurred - {str(e)}")


# test_gemini_pro_vision()


@pytest.mark.parametrize("load_pdf", [False])  # True,
@pytest.mark.flaky(retries=3, delay=1)
def test_completion_function_plus_pdf(load_pdf):
    litellm.set_verbose = True
    load_vertex_ai_credentials()
    try:
        import base64

        import requests

        # URL of the file
        url = "https://storage.googleapis.com/cloud-samples-data/generative-ai/pdf/2403.05530.pdf"

        # Download the file
        if load_pdf:
            response = requests.get(url)
            file_data = response.content

            encoded_file = base64.b64encode(file_data).decode("utf-8")
            url = f"data:application/pdf;base64,{encoded_file}"

        image_content = [
            {"type": "text", "text": "What's this file about?"},
            {
                "type": "image_url",
                "image_url": {"url": url},
            },
        ]
        image_message = {"role": "user", "content": image_content}

        response = completion(
            model="vertex_ai_beta/gemini-1.5-flash-preview-0514",
            messages=[image_message],
            stream=False,
        )

        print(response)
    except litellm.InternalServerError as e:
        pass
    except Exception as e:
        pytest.fail("Got={}".format(str(e)))


def encode_image(image_path):
    import base64

    with open(image_path, "rb") as image_file:
        return base64.b64encode(image_file.read()).decode("utf-8")


@pytest.mark.skip(
    reason="we already test gemini-pro-vision, this is just another way to pass images"
)
def test_gemini_pro_vision_base64():
    try:
        load_vertex_ai_credentials()
        litellm.set_verbose = True
        litellm.num_retries = 3
        image_path = "../proxy/cached_logo.jpg"
        # Getting the base64 string
        base64_image = encode_image(image_path)
        resp = litellm.completion(
            model="vertex_ai/gemini-pro-vision",
            messages=[
                {
                    "role": "user",
                    "content": [
                        {"type": "text", "text": "Whats in this image?"},
                        {
                            "type": "image_url",
                            "image_url": {
                                "url": "data:image/jpeg;base64," + base64_image
                            },
                        },
                    ],
                }
            ],
        )
        print(resp)

        prompt_tokens = resp.usage.prompt_tokens
    except litellm.RateLimitError as e:
        pass
    except Exception as e:
        if "500 Internal error encountered.'" in str(e):
            pass
        else:
            pytest.fail(f"An exception occurred - {str(e)}")


def vertex_httpx_grounding_post(*args, **kwargs):
    mock_response = MagicMock()
    mock_response.status_code = 200
    mock_response.headers = {"Content-Type": "application/json"}
    mock_response.json.return_value = {
        "candidates": [
            {
                "content": {
                    "role": "model",
                    "parts": [
                        {
                            "text": "Argentina won the FIFA World Cup 2022. Argentina defeated France 4-2 on penalties in the FIFA World Cup 2022 final tournament for the first time after 36 years and the third time overall."
                        }
                    ],
                },
                "finishReason": "STOP",
                "safetyRatings": [
                    {
                        "category": "HARM_CATEGORY_HATE_SPEECH",
                        "probability": "NEGLIGIBLE",
                        "probabilityScore": 0.14940722,
                        "severity": "HARM_SEVERITY_NEGLIGIBLE",
                        "severityScore": 0.07477004,
                    },
                    {
                        "category": "HARM_CATEGORY_DANGEROUS_CONTENT",
                        "probability": "NEGLIGIBLE",
                        "probabilityScore": 0.15636235,
                        "severity": "HARM_SEVERITY_NEGLIGIBLE",
                        "severityScore": 0.015967654,
                    },
                    {
                        "category": "HARM_CATEGORY_HARASSMENT",
                        "probability": "NEGLIGIBLE",
                        "probabilityScore": 0.1943678,
                        "severity": "HARM_SEVERITY_NEGLIGIBLE",
                        "severityScore": 0.1284158,
                    },
                    {
                        "category": "HARM_CATEGORY_SEXUALLY_EXPLICIT",
                        "probability": "NEGLIGIBLE",
                        "probabilityScore": 0.09384396,
                        "severity": "HARM_SEVERITY_NEGLIGIBLE",
                        "severityScore": 0.0726367,
                    },
                ],
                "groundingMetadata": {
                    "webSearchQueries": ["who won the world cup 2022"],
                    "groundingAttributions": [
                        {
                            "segment": {"endIndex": 38},
                            "confidenceScore": 0.9919262,
                            "web": {
                                "uri": "https://www.careerpower.in/fifa-world-cup-winners-list.html",
                                "title": "FIFA World Cup Winners List from 1930 to 2022, Complete List - Career Power",
                            },
                        },
                        {
                            "segment": {"endIndex": 38},
                            "confidenceScore": 0.9919262,
                            "web": {
                                "uri": "https://www.careerpower.in/fifa-world-cup-winners-list.html",
                                "title": "FIFA World Cup Winners List from 1930 to 2022, Complete List - Career Power",
                            },
                        },
                        {
                            "segment": {"endIndex": 38},
                            "confidenceScore": 0.9919262,
                            "web": {
                                "uri": "https://www.britannica.com/sports/2022-FIFA-World-Cup",
                                "title": "2022 FIFA World Cup | Qatar, Controversy, Stadiums, Winner, & Final - Britannica",
                            },
                        },
                        {
                            "segment": {"endIndex": 38},
                            "confidenceScore": 0.9919262,
                            "web": {
                                "uri": "https://en.wikipedia.org/wiki/2022_FIFA_World_Cup_final",
                                "title": "2022 FIFA World Cup final - Wikipedia",
                            },
                        },
                        {
                            "segment": {"endIndex": 38},
                            "confidenceScore": 0.9919262,
                            "web": {
                                "uri": "https://www.transfermarkt.com/2022-world-cup/erfolge/pokalwettbewerb/WM22",
                                "title": "2022 World Cup - All winners - Transfermarkt",
                            },
                        },
                        {
                            "segment": {"startIndex": 39, "endIndex": 187},
                            "confidenceScore": 0.9919262,
                            "web": {
                                "uri": "https://www.careerpower.in/fifa-world-cup-winners-list.html",
                                "title": "FIFA World Cup Winners List from 1930 to 2022, Complete List - Career Power",
                            },
                        },
                        {
                            "segment": {"startIndex": 39, "endIndex": 187},
                            "confidenceScore": 0.9919262,
                            "web": {
                                "uri": "https://en.wikipedia.org/wiki/2022_FIFA_World_Cup_final",
                                "title": "2022 FIFA World Cup final - Wikipedia",
                            },
                        },
                    ],
                    "searchEntryPoint": {
                        "renderedContent": '\u003cstyle\u003e\n.container {\n  align-items: center;\n  border-radius: 8px;\n  display: flex;\n  font-family: Google Sans, Roboto, sans-serif;\n  font-size: 14px;\n  line-height: 20px;\n  padding: 8px 12px;\n}\n.chip {\n  display: inline-block;\n  border: solid 1px;\n  border-radius: 16px;\n  min-width: 14px;\n  padding: 5px 16px;\n  text-align: center;\n  user-select: none;\n  margin: 0 8px;\n  -webkit-tap-highlight-color: transparent;\n}\n.carousel {\n  overflow: auto;\n  scrollbar-width: none;\n  white-space: nowrap;\n  margin-right: -12px;\n}\n.headline {\n  display: flex;\n  margin-right: 4px;\n}\n.gradient-container {\n  position: relative;\n}\n.gradient {\n  position: absolute;\n  transform: translate(3px, -9px);\n  height: 36px;\n  width: 9px;\n}\n@media (prefers-color-scheme: light) {\n  .container {\n    background-color: #fafafa;\n    box-shadow: 0 0 0 1px #0000000f;\n  }\n  .headline-label {\n    color: #1f1f1f;\n  }\n  .chip {\n    background-color: #ffffff;\n    border-color: #d2d2d2;\n    color: #5e5e5e;\n    text-decoration: none;\n  }\n  .chip:hover {\n    background-color: #f2f2f2;\n  }\n  .chip:focus {\n    background-color: #f2f2f2;\n  }\n  .chip:active {\n    background-color: #d8d8d8;\n    border-color: #b6b6b6;\n  }\n  .logo-dark {\n    display: none;\n  }\n  .gradient {\n    background: linear-gradient(90deg, #fafafa 15%, #fafafa00 100%);\n  }\n}\n@media (prefers-color-scheme: dark) {\n  .container {\n    background-color: #1f1f1f;\n    box-shadow: 0 0 0 1px #ffffff26;\n  }\n  .headline-label {\n    color: #fff;\n  }\n  .chip {\n    background-color: #2c2c2c;\n    border-color: #3c4043;\n    color: #fff;\n    text-decoration: none;\n  }\n  .chip:hover {\n    background-color: #353536;\n  }\n  .chip:focus {\n    background-color: #353536;\n  }\n  .chip:active {\n    background-color: #464849;\n    border-color: #53575b;\n  }\n  .logo-light {\n    display: none;\n  }\n  .gradient {\n    background: linear-gradient(90deg, #1f1f1f 15%, #1f1f1f00 100%);\n  }\n}\n\u003c/style\u003e\n\u003cdiv class="container"\u003e\n  \u003cdiv class="headline"\u003e\n    \u003csvg class="logo-light" width="18" height="18" viewBox="9 9 35 35" fill="none" xmlns="http://www.w3.org/2000/svg"\u003e\n      \u003cpath fill-rule="evenodd" clip-rule="evenodd" d="M42.8622 27.0064C42.8622 25.7839 42.7525 24.6084 42.5487 23.4799H26.3109V30.1568H35.5897C35.1821 32.3041 33.9596 34.1222 32.1258 35.3448V39.6864H37.7213C40.9814 36.677 42.8622 32.2571 42.8622 27.0064V27.0064Z" fill="#4285F4"/\u003e\n      \u003cpath fill-rule="evenodd" clip-rule="evenodd" d="M26.3109 43.8555C30.9659 43.8555 34.8687 42.3195 37.7213 39.6863L32.1258 35.3447C30.5898 36.3792 28.6306 37.0061 26.3109 37.0061C21.8282 37.0061 18.0195 33.9811 16.6559 29.906H10.9194V34.3573C13.7563 39.9841 19.5712 43.8555 26.3109 43.8555V43.8555Z" fill="#34A853"/\u003e\n      \u003cpath fill-rule="evenodd" clip-rule="evenodd" d="M16.6559 29.8904C16.3111 28.8559 16.1074 27.7588 16.1074 26.6146C16.1074 25.4704 16.3111 24.3733 16.6559 23.3388V18.8875H10.9194C9.74388 21.2072 9.06992 23.8247 9.06992 26.6146C9.06992 29.4045 9.74388 32.022 10.9194 34.3417L15.3864 30.8621L16.6559 29.8904V29.8904Z" fill="#FBBC05"/\u003e\n      \u003cpath fill-rule="evenodd" clip-rule="evenodd" d="M26.3109 16.2386C28.85 16.2386 31.107 17.1164 32.9095 18.8091L37.8466 13.8719C34.853 11.082 30.9659 9.3736 26.3109 9.3736C19.5712 9.3736 13.7563 13.245 10.9194 18.8875L16.6559 23.3388C18.0195 19.2636 21.8282 16.2386 26.3109 16.2386V16.2386Z" fill="#EA4335"/\u003e\n    \u003c/svg\u003e\n    \u003csvg class="logo-dark" width="18" height="18" viewBox="0 0 48 48" xmlns="http://www.w3.org/2000/svg"\u003e\n      \u003ccircle cx="24" cy="23" fill="#FFF" r="22"/\u003e\n      \u003cpath d="M33.76 34.26c2.75-2.56 4.49-6.37 4.49-11.26 0-.89-.08-1.84-.29-3H24.01v5.99h8.03c-.4 2.02-1.5 3.56-3.07 4.56v.75l3.91 2.97h.88z" fill="#4285F4"/\u003e\n      \u003cpath d="M15.58 25.77A8.845 8.845 0 0 0 24 31.86c1.92 0 3.62-.46 4.97-1.31l4.79 3.71C31.14 36.7 27.65 38 24 38c-5.93 0-11.01-3.4-13.45-8.36l.17-1.01 4.06-2.85h.8z" fill="#34A853"/\u003e\n      \u003cpath d="M15.59 20.21a8.864 8.864 0 0 0 0 5.58l-5.03 3.86c-.98-2-1.53-4.25-1.53-6.64 0-2.39.55-4.64 1.53-6.64l1-.22 3.81 2.98.22 1.08z" fill="#FBBC05"/\u003e\n      \u003cpath d="M24 14.14c2.11 0 4.02.75 5.52 1.98l4.36-4.36C31.22 9.43 27.81 8 24 8c-5.93 0-11.01 3.4-13.45 8.36l5.03 3.85A8.86 8.86 0 0 1 24 14.14z" fill="#EA4335"/\u003e\n    \u003c/svg\u003e\n    \u003cdiv class="gradient-container"\u003e\u003cdiv class="gradient"\u003e\u003c/div\u003e\u003c/div\u003e\n  \u003c/div\u003e\n  \u003cdiv class="carousel"\u003e\n    \u003ca class="chip" href="https://www.google.com/search?q=who+won+the+world+cup+2022&client=app-vertex-grounding&safesearch=active"\u003ewho won the world cup 2022\u003c/a\u003e\n  \u003c/div\u003e\n\u003c/div\u003e\n'
                    },
                },
            }
        ],
        "usageMetadata": {
            "promptTokenCount": 6,
            "candidatesTokenCount": 48,
            "totalTokenCount": 54,
        },
    }

    return mock_response


@pytest.mark.parametrize("value_in_dict", [{}, {"disable_attribution": False}])  #
def test_gemini_pro_grounding(value_in_dict):
    try:
        load_vertex_ai_credentials()
        litellm.set_verbose = True

        tools = [{"googleSearchRetrieval": value_in_dict}]

        litellm.set_verbose = True

        from litellm.llms.custom_httpx.http_handler import HTTPHandler

        client = HTTPHandler()

        with patch.object(
            client, "post", side_effect=vertex_httpx_grounding_post
        ) as mock_call:
            resp = litellm.completion(
                model="vertex_ai_beta/gemini-1.0-pro-001",
                messages=[{"role": "user", "content": "Who won the world cup?"}],
                tools=tools,
                client=client,
            )

            mock_call.assert_called_once()

            print(mock_call.call_args.kwargs["json"]["tools"][0])

            assert (
                "googleSearchRetrieval"
                in mock_call.call_args.kwargs["json"]["tools"][0]
            )
            assert (
                mock_call.call_args.kwargs["json"]["tools"][0]["googleSearchRetrieval"]
                == value_in_dict
            )

            assert "vertex_ai_grounding_metadata" in resp._hidden_params
            assert isinstance(resp._hidden_params["vertex_ai_grounding_metadata"], list)

    except litellm.InternalServerError:
        pass
    except litellm.RateLimitError:
        pass


# @pytest.mark.skip(reason="exhausted vertex quota. need to refactor to mock the call")
@pytest.mark.parametrize(
    "model", ["vertex_ai_beta/gemini-1.5-pro", "vertex_ai/claude-3-sonnet@20240229"]
)  # "vertex_ai",
@pytest.mark.parametrize("sync_mode", [True])  # "vertex_ai",
@pytest.mark.asyncio
@pytest.mark.flaky(retries=3, delay=1)
async def test_gemini_pro_function_calling_httpx(model, sync_mode):
    try:
        load_vertex_ai_credentials()
        litellm.set_verbose = True

        messages = [
            {
                "role": "system",
                "content": "Your name is Litellm Bot, you are a helpful assistant",
            },
            # User asks for their name and weather in San Francisco
            {
                "role": "user",
                "content": "Hello, what is your name and can you tell me the weather?",
            },
        ]

        tools = [
            {
                "type": "function",
                "function": {
                    "name": "get_weather",
                    "description": "Get the current weather in a given location",
                    "parameters": {
                        "type": "object",
                        "properties": {
                            "location": {
                                "type": "string",
                                "description": "The city and state, e.g. San Francisco, CA",
                            }
                        },
                        "required": ["location"],
                    },
                },
            }
        ]

        data = {
            "model": model,
            "messages": messages,
            "tools": tools,
            "tool_choice": "required",
        }
        if sync_mode:
            response = litellm.completion(**data)
        else:
            response = await litellm.acompletion(**data)

        print(f"response: {response}")

        assert response.choices[0].message.tool_calls[0].function.arguments is not None
        assert isinstance(
            response.choices[0].message.tool_calls[0].function.arguments, str
        )
    except litellm.RateLimitError as e:
        pass
    except Exception as e:
        if "429 Quota exceeded" in str(e):
            pass
        else:
            pytest.fail("An unexpected exception occurred - {}".format(str(e)))


from litellm.tests.test_completion import response_format_tests


@pytest.mark.parametrize(
    "model",
    [
        "vertex_ai/mistral-large@2407",
        "vertex_ai/mistral-nemo@2407",
        "vertex_ai/codestral@2405",
        "vertex_ai/meta/llama3-405b-instruct-maas",
    ],  #
)  # "vertex_ai",
@pytest.mark.parametrize(
    "sync_mode",
    [True, False],
)  #
@pytest.mark.flaky(retries=3, delay=1)
@pytest.mark.asyncio
async def test_partner_models_httpx(model, sync_mode):
    try:
        load_vertex_ai_credentials()
        litellm.set_verbose = True

        messages = [
            {
                "role": "system",
                "content": "Your name is Litellm Bot, you are a helpful assistant",
            },
            # User asks for their name and weather in San Francisco
            {
                "role": "user",
                "content": "Hello, what is your name and can you tell me the weather?",
            },
        ]

        data = {
            "model": model,
            "messages": messages,
        }
        if sync_mode:
            response = litellm.completion(**data)
        else:
            response = await litellm.acompletion(**data)

        response_format_tests(response=response)

        print(f"response: {response}")

        assert isinstance(response._hidden_params["response_cost"], float)
    except litellm.RateLimitError as e:
        pass
    except litellm.InternalServerError as e:
        pass
    except Exception as e:
        if "429 Quota exceeded" in str(e):
            pass
        else:
            pytest.fail("An unexpected exception occurred - {}".format(str(e)))


@pytest.mark.parametrize(
    "model",
    [
        "vertex_ai/mistral-large@2407",
        "vertex_ai/meta/llama3-405b-instruct-maas",
    ],  #
)  # "vertex_ai",
@pytest.mark.parametrize(
    "sync_mode",
    [True, False],  #
)  #
@pytest.mark.asyncio
@pytest.mark.flaky(retries=3, delay=1)
async def test_partner_models_httpx_streaming(model, sync_mode):
    try:
        load_vertex_ai_credentials()
        litellm.set_verbose = True

        messages = [
            {
                "role": "system",
                "content": "Your name is Litellm Bot, you are a helpful assistant",
            },
            # User asks for their name and weather in San Francisco
            {
                "role": "user",
                "content": "Hello, what is your name and can you tell me the weather?",
            },
        ]

        data = {"model": model, "messages": messages, "stream": True}
        if sync_mode:
            response = litellm.completion(**data)
            for idx, chunk in enumerate(response):
                streaming_format_tests(idx=idx, chunk=chunk)
        else:
            response = await litellm.acompletion(**data)
            idx = 0
            async for chunk in response:
                streaming_format_tests(idx=idx, chunk=chunk)
                idx += 1

        print(f"response: {response}")
    except litellm.RateLimitError as e:
        pass
    except litellm.InternalServerError as e:
        pass
    except Exception as e:
        if "429 Quota exceeded" in str(e):
            pass
        else:
            pytest.fail("An unexpected exception occurred - {}".format(str(e)))


def vertex_httpx_mock_reject_prompt_post(*args, **kwargs):
    mock_response = MagicMock()
    mock_response.status_code = 200
    mock_response.headers = {"Content-Type": "application/json"}
    mock_response.json.return_value = {
        "promptFeedback": {"blockReason": "OTHER"},
        "usageMetadata": {"promptTokenCount": 6285, "totalTokenCount": 6285},
    }

    return mock_response


# @pytest.mark.skip(reason="exhausted vertex quota. need to refactor to mock the call")
def vertex_httpx_mock_post(url, data=None, json=None, headers=None):
    mock_response = MagicMock()
    mock_response.status_code = 200
    mock_response.headers = {"Content-Type": "application/json"}
    mock_response.json.return_value = {
        "candidates": [
            {
                "finishReason": "RECITATION",
                "safetyRatings": [
                    {
                        "category": "HARM_CATEGORY_HATE_SPEECH",
                        "probability": "NEGLIGIBLE",
                        "probabilityScore": 0.14965563,
                        "severity": "HARM_SEVERITY_NEGLIGIBLE",
                        "severityScore": 0.13660839,
                    },
                    {
                        "category": "HARM_CATEGORY_DANGEROUS_CONTENT",
                        "probability": "NEGLIGIBLE",
                        "probabilityScore": 0.16344544,
                        "severity": "HARM_SEVERITY_NEGLIGIBLE",
                        "severityScore": 0.10230471,
                    },
                    {
                        "category": "HARM_CATEGORY_HARASSMENT",
                        "probability": "NEGLIGIBLE",
                        "probabilityScore": 0.1979091,
                        "severity": "HARM_SEVERITY_NEGLIGIBLE",
                        "severityScore": 0.06052939,
                    },
                    {
                        "category": "HARM_CATEGORY_SEXUALLY_EXPLICIT",
                        "probability": "NEGLIGIBLE",
                        "probabilityScore": 0.1765296,
                        "severity": "HARM_SEVERITY_NEGLIGIBLE",
                        "severityScore": 0.18417984,
                    },
                ],
                "citationMetadata": {
                    "citations": [
                        {
                            "startIndex": 251,
                            "endIndex": 380,
                            "uri": "https://chocolatecake2023.blogspot.com/2023/02/taste-deliciousness-of-perfectly-baked.html?m=1",
                        },
                        {
                            "startIndex": 393,
                            "endIndex": 535,
                            "uri": "https://skinnymixes.co.uk/blogs/food-recipes/peanut-butter-cup-cookies",
                        },
                        {
                            "startIndex": 439,
                            "endIndex": 581,
                            "uri": "https://mast-producing-trees.org/aldis-chocolate-chips-are-peanut-and-tree-nut-free/",
                        },
                        {
                            "startIndex": 1117,
                            "endIndex": 1265,
                            "uri": "https://github.com/frdrck100/To_Do_Assignments",
                        },
                        {
                            "startIndex": 1146,
                            "endIndex": 1288,
                            "uri": "https://skinnymixes.co.uk/blogs/food-recipes/peanut-butter-cup-cookies",
                        },
                        {
                            "startIndex": 1166,
                            "endIndex": 1299,
                            "uri": "https://www.girlversusdough.com/brookies/",
                        },
                        {
                            "startIndex": 1780,
                            "endIndex": 1909,
                            "uri": "https://chocolatecake2023.blogspot.com/2023/02/taste-deliciousness-of-perfectly-baked.html?m=1",
                        },
                        {
                            "startIndex": 1834,
                            "endIndex": 1964,
                            "uri": "https://newsd.in/national-cream-cheese-brownie-day-2023-date-history-how-to-make-a-cream-cheese-brownie/",
                        },
                        {
                            "startIndex": 1846,
                            "endIndex": 1989,
                            "uri": "https://github.com/frdrck100/To_Do_Assignments",
                        },
                        {
                            "startIndex": 2121,
                            "endIndex": 2261,
                            "uri": "https://recipes.net/copycat/hardee/hardees-chocolate-chip-cookie-recipe/",
                        },
                        {
                            "startIndex": 2505,
                            "endIndex": 2671,
                            "uri": "https://www.tfrecipes.com/Oranges%20with%20dried%20cherries/",
                        },
                        {
                            "startIndex": 3390,
                            "endIndex": 3529,
                            "uri": "https://github.com/quantumcognition/Crud-palm",
                        },
                        {
                            "startIndex": 3568,
                            "endIndex": 3724,
                            "uri": "https://recipes.net/dessert/cakes/ultimate-easy-gingerbread/",
                        },
                        {
                            "startIndex": 3640,
                            "endIndex": 3770,
                            "uri": "https://recipes.net/dessert/cookies/soft-and-chewy-peanut-butter-cookies/",
                        },
                    ]
                },
            }
        ],
        "usageMetadata": {"promptTokenCount": 336, "totalTokenCount": 336},
    }
    return mock_response


@pytest.mark.parametrize("provider", ["vertex_ai_beta"])  # "vertex_ai",
@pytest.mark.parametrize("content_filter_type", ["prompt", "response"])  # "vertex_ai",
@pytest.mark.asyncio
@pytest.mark.flaky(retries=3, delay=1)
async def test_gemini_pro_json_schema_httpx_content_policy_error(
    provider, content_filter_type
):
    load_vertex_ai_credentials()
    litellm.set_verbose = True
    messages = [
        {
            "role": "user",
            "content": """
    
List 5 popular cookie recipes.

Using this JSON schema:
```json
{'$defs': {'Recipe': {'properties': {'recipe_name': {'examples': ['Chocolate Chip Cookies', 'Peanut Butter Cookies'], 'maxLength': 100, 'title': 'The recipe name', 'type': 'string'}, 'estimated_time': {'anyOf': [{'minimum': 0, 'type': 'integer'}, {'type': 'null'}], 'default': None, 'description': 'The estimated time to make the recipe in minutes', 'examples': [30, 45], 'title': 'The estimated time'}, 'ingredients': {'examples': [['flour', 'sugar', 'chocolate chips'], ['peanut butter', 'sugar', 'eggs']], 'items': {'type': 'string'}, 'maxItems': 10, 'title': 'The ingredients', 'type': 'array'}, 'instructions': {'examples': [['mix', 'bake'], ['mix', 'chill', 'bake']], 'items': {'type': 'string'}, 'maxItems': 10, 'title': 'The instructions', 'type': 'array'}}, 'required': ['recipe_name', 'ingredients', 'instructions'], 'title': 'Recipe', 'type': 'object'}}, 'properties': {'recipes': {'items': {'$ref': '#/$defs/Recipe'}, 'maxItems': 11, 'title': 'The recipes', 'type': 'array'}}, 'required': ['recipes'], 'title': 'MyRecipes', 'type': 'object'}
```
            """,
        }
    ]
    from litellm.llms.custom_httpx.http_handler import HTTPHandler

    client = HTTPHandler()

    if content_filter_type == "prompt":
        _side_effect = vertex_httpx_mock_reject_prompt_post
    else:
        _side_effect = vertex_httpx_mock_post

    with patch.object(client, "post", side_effect=_side_effect) as mock_call:
        response = completion(
            model="vertex_ai_beta/gemini-1.5-flash",
            messages=messages,
            response_format={"type": "json_object"},
            client=client,
        )

        assert response.choices[0].finish_reason == "content_filter"

        mock_call.assert_called_once()


def vertex_httpx_mock_post_valid_response(*args, **kwargs):
    mock_response = MagicMock()
    mock_response.status_code = 200
    mock_response.headers = {"Content-Type": "application/json"}
    mock_response.json.return_value = {
        "candidates": [
            {
                "content": {
                    "role": "model",
                    "parts": [
                        {
                            "text": """{
                            "recipes": [
                                {"recipe_name": "Chocolate Chip Cookies"},
                                {"recipe_name": "Oatmeal Raisin Cookies"},
                                {"recipe_name": "Peanut Butter Cookies"},
                                {"recipe_name": "Sugar Cookies"},
                                {"recipe_name": "Snickerdoodles"}
                            ]
                            }"""
                        }
                    ],
                },
                "finishReason": "STOP",
                "safetyRatings": [
                    {
                        "category": "HARM_CATEGORY_HATE_SPEECH",
                        "probability": "NEGLIGIBLE",
                        "probabilityScore": 0.09790669,
                        "severity": "HARM_SEVERITY_NEGLIGIBLE",
                        "severityScore": 0.11736965,
                    },
                    {
                        "category": "HARM_CATEGORY_DANGEROUS_CONTENT",
                        "probability": "NEGLIGIBLE",
                        "probabilityScore": 0.1261379,
                        "severity": "HARM_SEVERITY_NEGLIGIBLE",
                        "severityScore": 0.08601588,
                    },
                    {
                        "category": "HARM_CATEGORY_HARASSMENT",
                        "probability": "NEGLIGIBLE",
                        "probabilityScore": 0.083441176,
                        "severity": "HARM_SEVERITY_NEGLIGIBLE",
                        "severityScore": 0.0355444,
                    },
                    {
                        "category": "HARM_CATEGORY_SEXUALLY_EXPLICIT",
                        "probability": "NEGLIGIBLE",
                        "probabilityScore": 0.071981624,
                        "severity": "HARM_SEVERITY_NEGLIGIBLE",
                        "severityScore": 0.08108212,
                    },
                ],
            }
        ],
        "usageMetadata": {
            "promptTokenCount": 60,
            "candidatesTokenCount": 55,
            "totalTokenCount": 115,
        },
    }
    return mock_response


def vertex_httpx_mock_post_valid_response_anthropic(*args, **kwargs):
    mock_response = MagicMock()
    mock_response.status_code = 200
    mock_response.headers = {"Content-Type": "application/json"}
    mock_response.json.return_value = {
        "id": "msg_vrtx_013Wki5RFQXAspL7rmxRFjZg",
        "type": "message",
        "role": "assistant",
        "model": "claude-3-5-sonnet-20240620",
        "content": [
            {
                "type": "tool_use",
                "id": "toolu_vrtx_01YMnYZrToPPfcmY2myP2gEB",
                "name": "json_tool_call",
                "input": {
                    "values": {
                        "recipes": [
                            {"recipe_name": "Chocolate Chip Cookies"},
                            {"recipe_name": "Oatmeal Raisin Cookies"},
                            {"recipe_name": "Peanut Butter Cookies"},
                            {"recipe_name": "Snickerdoodle Cookies"},
                            {"recipe_name": "Sugar Cookies"},
                        ]
                    }
                },
            }
        ],
        "stop_reason": "tool_use",
        "stop_sequence": None,
        "usage": {"input_tokens": 368, "output_tokens": 118},
    }

    return mock_response


def vertex_httpx_mock_post_invalid_schema_response(*args, **kwargs):
    mock_response = MagicMock()
    mock_response.status_code = 200
    mock_response.headers = {"Content-Type": "application/json"}
    mock_response.json.return_value = {
        "candidates": [
            {
                "content": {
                    "role": "model",
                    "parts": [
                        {"text": '[{"recipe_world": "Chocolate Chip Cookies"}]\n'}
                    ],
                },
                "finishReason": "STOP",
                "safetyRatings": [
                    {
                        "category": "HARM_CATEGORY_HATE_SPEECH",
                        "probability": "NEGLIGIBLE",
                        "probabilityScore": 0.09790669,
                        "severity": "HARM_SEVERITY_NEGLIGIBLE",
                        "severityScore": 0.11736965,
                    },
                    {
                        "category": "HARM_CATEGORY_DANGEROUS_CONTENT",
                        "probability": "NEGLIGIBLE",
                        "probabilityScore": 0.1261379,
                        "severity": "HARM_SEVERITY_NEGLIGIBLE",
                        "severityScore": 0.08601588,
                    },
                    {
                        "category": "HARM_CATEGORY_HARASSMENT",
                        "probability": "NEGLIGIBLE",
                        "probabilityScore": 0.083441176,
                        "severity": "HARM_SEVERITY_NEGLIGIBLE",
                        "severityScore": 0.0355444,
                    },
                    {
                        "category": "HARM_CATEGORY_SEXUALLY_EXPLICIT",
                        "probability": "NEGLIGIBLE",
                        "probabilityScore": 0.071981624,
                        "severity": "HARM_SEVERITY_NEGLIGIBLE",
                        "severityScore": 0.08108212,
                    },
                ],
            }
        ],
        "usageMetadata": {
            "promptTokenCount": 60,
            "candidatesTokenCount": 55,
            "totalTokenCount": 115,
        },
    }
    return mock_response


def vertex_httpx_mock_post_invalid_schema_response_anthropic(*args, **kwargs):
    mock_response = MagicMock()
    mock_response.status_code = 200
    mock_response.headers = {"Content-Type": "application/json"}
    mock_response.json.return_value = {
        "id": "msg_vrtx_013Wki5RFQXAspL7rmxRFjZg",
        "type": "message",
        "role": "assistant",
        "model": "claude-3-5-sonnet-20240620",
        "content": [{"text": "Hi! My name is Claude.", "type": "text"}],
        "stop_reason": "end_turn",
        "stop_sequence": None,
        "usage": {"input_tokens": 368, "output_tokens": 118},
    }
    return mock_response


@pytest.mark.parametrize(
    "model, vertex_location, supports_response_schema",
    [
        ("vertex_ai_beta/gemini-1.5-pro-001", "us-central1", True),
        ("gemini/gemini-1.5-pro", None, True),
        ("vertex_ai_beta/gemini-1.5-flash", "us-central1", False),
        ("vertex_ai/claude-3-5-sonnet@20240620", "us-east5", False),
    ],
)
@pytest.mark.parametrize(
    "invalid_response",
    [True, False],
)
@pytest.mark.parametrize(
    "enforce_validation",
    [True, False],
)
@pytest.mark.asyncio
async def test_gemini_pro_json_schema_args_sent_httpx(
    model,
    supports_response_schema,
    vertex_location,
    invalid_response,
    enforce_validation,
):
    load_vertex_ai_credentials()
    os.environ["LITELLM_LOCAL_MODEL_COST_MAP"] = "True"
    litellm.model_cost = litellm.get_model_cost_map(url="")

    litellm.set_verbose = True
    messages = [{"role": "user", "content": "List 5 cookie recipes"}]
    from litellm.llms.custom_httpx.http_handler import HTTPHandler

    response_schema = {
        "type": "object",
        "properties": {
            "recipes": {
                "type": "array",
                "items": {
                    "type": "object",
                    "properties": {"recipe_name": {"type": "string"}},
                    "required": ["recipe_name"],
                },
            }
        },
        "required": ["recipes"],
        "additionalProperties": False,
    }

    client = HTTPHandler()

    httpx_response = MagicMock()
    if invalid_response is True:
        if "claude" in model:
            httpx_response.side_effect = (
                vertex_httpx_mock_post_invalid_schema_response_anthropic
            )
        else:
            httpx_response.side_effect = vertex_httpx_mock_post_invalid_schema_response
    else:
        if "claude" in model:
            httpx_response.side_effect = vertex_httpx_mock_post_valid_response_anthropic
        else:
            httpx_response.side_effect = vertex_httpx_mock_post_valid_response
    with patch.object(client, "post", new=httpx_response) as mock_call:
        print("SENDING CLIENT POST={}".format(client.post))
        try:
            resp = completion(
                model=model,
                messages=messages,
                response_format={
                    "type": "json_object",
                    "response_schema": response_schema,
                    "enforce_validation": enforce_validation,
                },
                vertex_location=vertex_location,
                client=client,
            )
            print("Received={}".format(resp))
            if invalid_response is True and enforce_validation is True:
                pytest.fail("Expected this to fail")
        except litellm.JSONSchemaValidationError as e:
            if invalid_response is False:
                pytest.fail("Expected this to pass. Got={}".format(e))

        mock_call.assert_called_once()
        if "claude" not in model:
            print(mock_call.call_args.kwargs)
            print(mock_call.call_args.kwargs["json"]["generationConfig"])

            if supports_response_schema:
                assert (
                    "response_schema"
                    in mock_call.call_args.kwargs["json"]["generationConfig"]
                )
            else:
                assert (
                    "response_schema"
                    not in mock_call.call_args.kwargs["json"]["generationConfig"]
                )
                assert (
                    "Use this JSON schema:"
                    in mock_call.call_args.kwargs["json"]["contents"][0]["parts"][1][
                        "text"
                    ]
                )


@pytest.mark.parametrize(
    "model, vertex_location, supports_response_schema",
    [
        ("vertex_ai_beta/gemini-1.5-pro-001", "us-central1", True),
        ("gemini/gemini-1.5-pro", None, True),
        ("vertex_ai_beta/gemini-1.5-flash", "us-central1", False),
        ("vertex_ai/claude-3-5-sonnet@20240620", "us-east5", False),
    ],
)
@pytest.mark.parametrize(
    "invalid_response",
    [True, False],
)
@pytest.mark.parametrize(
    "enforce_validation",
    [True, False],
)
@pytest.mark.asyncio
async def test_gemini_pro_json_schema_args_sent_httpx_openai_schema(
    model,
    supports_response_schema,
    vertex_location,
    invalid_response,
    enforce_validation,
):
    from typing import List

    if enforce_validation:
        litellm.enable_json_schema_validation = True

    from pydantic import BaseModel

    load_vertex_ai_credentials()
    os.environ["LITELLM_LOCAL_MODEL_COST_MAP"] = "True"
    litellm.model_cost = litellm.get_model_cost_map(url="")

    litellm.set_verbose = True

    messages = [{"role": "user", "content": "List 5 cookie recipes"}]
    from litellm.llms.custom_httpx.http_handler import HTTPHandler

    class Recipe(BaseModel):
        recipe_name: str

    class ResponseSchema(BaseModel):
        recipes: List[Recipe]

    client = HTTPHandler()

    httpx_response = MagicMock()
    if invalid_response is True:
        if "claude" in model:
            httpx_response.side_effect = (
                vertex_httpx_mock_post_invalid_schema_response_anthropic
            )
        else:
            httpx_response.side_effect = vertex_httpx_mock_post_invalid_schema_response
    else:
        if "claude" in model:
            httpx_response.side_effect = vertex_httpx_mock_post_valid_response_anthropic
        else:
            httpx_response.side_effect = vertex_httpx_mock_post_valid_response
    with patch.object(client, "post", new=httpx_response) as mock_call:
        print("SENDING CLIENT POST={}".format(client.post))
        try:
            resp = completion(
                model=model,
                messages=messages,
                response_format=ResponseSchema,
                vertex_location=vertex_location,
                client=client,
            )
            print("Received={}".format(resp))
            if invalid_response is True and enforce_validation is True:
                pytest.fail("Expected this to fail")
        except litellm.JSONSchemaValidationError as e:
            if invalid_response is False:
                pytest.fail("Expected this to pass. Got={}".format(e))

        mock_call.assert_called_once()
        if "claude" not in model:
            print(mock_call.call_args.kwargs)
            print(mock_call.call_args.kwargs["json"]["generationConfig"])

            if supports_response_schema:
                assert (
                    "response_schema"
                    in mock_call.call_args.kwargs["json"]["generationConfig"]
                )
                assert (
                    "response_mime_type"
                    in mock_call.call_args.kwargs["json"]["generationConfig"]
                )
                assert (
                    mock_call.call_args.kwargs["json"]["generationConfig"][
                        "response_mime_type"
                    ]
                    == "application/json"
                )
            else:
                assert (
                    "response_schema"
                    not in mock_call.call_args.kwargs["json"]["generationConfig"]
                )
                assert (
                    "Use this JSON schema:"
                    in mock_call.call_args.kwargs["json"]["contents"][0]["parts"][1][
                        "text"
                    ]
                )


@pytest.mark.parametrize("provider", ["vertex_ai_beta"])  # "vertex_ai",
@pytest.mark.asyncio
async def test_gemini_pro_httpx_custom_api_base(provider):
    load_vertex_ai_credentials()
    litellm.set_verbose = True
    messages = [
        {
            "role": "user",
            "content": "Hello world",
        }
    ]
    from litellm.llms.custom_httpx.http_handler import HTTPHandler

    client = HTTPHandler()

    with patch.object(client, "post", new=MagicMock()) as mock_call:
        try:
            response = completion(
                model="vertex_ai_beta/gemini-1.5-flash",
                messages=messages,
                response_format={"type": "json_object"},
                client=client,
                api_base="my-custom-api-base",
                extra_headers={"hello": "world"},
            )
        except Exception as e:
            traceback.print_exc()
            print("Receives error - {}".format(str(e)))

        mock_call.assert_called_once()

        assert "my-custom-api-base:generateContent" == mock_call.call_args.kwargs["url"]
        assert "hello" in mock_call.call_args.kwargs["headers"]


# @pytest.mark.skip(reason="exhausted vertex quota. need to refactor to mock the call")
@pytest.mark.parametrize("sync_mode", [True])
@pytest.mark.parametrize("provider", ["vertex_ai"])
@pytest.mark.asyncio
@pytest.mark.flaky(retries=3, delay=1)
async def test_gemini_pro_function_calling(provider, sync_mode):
    try:
        load_vertex_ai_credentials()
        litellm.set_verbose = True

        messages = [
            {
                "role": "system",
                "content": "Your name is Litellm Bot, you are a helpful assistant",
            },
            # User asks for their name and weather in San Francisco
            {
                "role": "user",
                "content": "Hello, what is your name and can you tell me the weather?",
            },
            # Assistant replies with a tool call
            {
                "role": "assistant",
                "content": "",
                "tool_calls": [
                    {
                        "id": "call_123",
                        "type": "function",
                        "index": 0,
                        "function": {
                            "name": "get_weather",
                            "arguments": '{"location":"San Francisco, CA"}',
                        },
                    }
                ],
            },
            # The result of the tool call is added to the history
            {
                "role": "tool",
                "tool_call_id": "call_123",
                "content": "27 degrees celsius and clear in San Francisco, CA",
            },
            # Now the assistant can reply with the result of the tool call.
        ]

        tools = [
            {
                "type": "function",
                "function": {
                    "name": "get_weather",
                    "description": "Get the current weather in a given location",
                    "parameters": {
                        "type": "object",
                        "properties": {
                            "location": {
                                "type": "string",
                                "description": "The city and state, e.g. San Francisco, CA",
                            }
                        },
                        "required": ["location"],
                    },
                },
            }
        ]

        data = {
            "model": "{}/gemini-1.5-pro-preview-0514".format(provider),
            "messages": messages,
            "tools": tools,
        }
        if sync_mode:
            response = litellm.completion(**data)
        else:
            response = await litellm.acompletion(**data)

        print(f"response: {response}")
    except litellm.RateLimitError as e:
        pass
    except Exception as e:
        if "429 Quota exceeded" in str(e):
            pass
        else:
            pytest.fail("An unexpected exception occurred - {}".format(str(e)))


# gemini_pro_function_calling()


@pytest.mark.parametrize("sync_mode", [True])
@pytest.mark.asyncio
@pytest.mark.flaky(retries=3, delay=1)
async def test_gemini_pro_function_calling_streaming(sync_mode):
    load_vertex_ai_credentials()
    litellm.set_verbose = True
    data = {
        "model": "vertex_ai/gemini-pro",
        "messages": [
            {
                "role": "user",
                "content": "Call the submit_cities function with San Francisco and New York",
            }
        ],
        "tools": [
            {
                "type": "function",
                "function": {
                    "name": "submit_cities",
                    "description": "Submits a list of cities",
                    "parameters": {
                        "type": "object",
                        "properties": {
                            "cities": {"type": "array", "items": {"type": "string"}}
                        },
                        "required": ["cities"],
                    },
                },
            }
        ],
        "tool_choice": "auto",
        "n": 1,
        "stream": True,
        "temperature": 0.1,
    }
    chunks = []
    try:
        if sync_mode == True:
            response = litellm.completion(**data)
            print(f"completion: {response}")

            for chunk in response:
                chunks.append(chunk)
                assert isinstance(chunk, litellm.ModelResponse)
        else:
            response = await litellm.acompletion(**data)
            print(f"completion: {response}")

            assert isinstance(response, litellm.CustomStreamWrapper)

            async for chunk in response:
                print(f"chunk: {chunk}")
                chunks.append(chunk)
                assert isinstance(chunk, litellm.ModelResponse)

        complete_response = litellm.stream_chunk_builder(chunks=chunks)
        assert (
            complete_response.choices[0].message.content is not None
            or len(complete_response.choices[0].message.tool_calls) > 0
        )
        print(f"complete_response: {complete_response}")
    except litellm.APIError as e:
        pass
    except litellm.RateLimitError as e:
        pass


@pytest.mark.asyncio
@pytest.mark.flaky(retries=3, delay=1)
async def test_gemini_pro_async_function_calling():
    load_vertex_ai_credentials()
    try:
        tools = [
            {
                "type": "function",
                "function": {
                    "name": "get_current_weather",
                    "description": "Get the current weather in a given location.",
                    "parameters": {
                        "type": "object",
                        "properties": {
                            "location": {
                                "type": "string",
                                "description": "The city and state, e.g. San Francisco, CA",
                            },
                            "unit": {
                                "type": "string",
                                "enum": ["celsius", "fahrenheit"],
                            },
                        },
                        "required": ["location"],
                    },
                },
            }
        ]
        messages = [
            {
                "role": "user",
                "content": "What's the weather like in Boston today in fahrenheit?",
            }
        ]
        completion = await litellm.acompletion(
            model="gemini-pro", messages=messages, tools=tools, tool_choice="auto"
        )
        print(f"completion: {completion}")
        print(f"message content: {completion.choices[0].message.content}")
        assert completion.choices[0].message.content is None
        assert len(completion.choices[0].message.tool_calls) == 1

    # except litellm.APIError as e:
    #     pass
    except litellm.RateLimitError as e:
        pass
    except Exception as e:
        pytest.fail(f"An exception occurred - {str(e)}")
    # raise Exception("it worked!")


# asyncio.run(gemini_pro_async_function_calling())


@pytest.mark.flaky(retries=3, delay=1)
def test_vertexai_embedding():
    try:
        load_vertex_ai_credentials()
        # litellm.set_verbose = True
        response = embedding(
            model="textembedding-gecko@001",
            input=["good morning from litellm", "this is another item"],
        )
        print(f"response:", response)
    except litellm.RateLimitError as e:
        pass
    except Exception as e:
        pytest.fail(f"Error occurred: {e}")


@pytest.mark.asyncio
async def test_vertexai_multimodal_embedding():
    load_vertex_ai_credentials()
    mock_response = AsyncMock()

    def return_val():
        return {
            "predictions": [
                {
                    "imageEmbedding": [0.1, 0.2, 0.3],  # Simplified example
                    "textEmbedding": [0.4, 0.5, 0.6],  # Simplified example
                }
            ]
        }

    mock_response.json = return_val
    mock_response.status_code = 200

    expected_payload = {
        "instances": [
            {
                "image": {
                    "gcsUri": "gs://cloud-samples-data/vertex-ai/llm/prompts/landmark1.png"
                },
                "text": "this is a unicorn",
            }
        ]
    }

    with patch(
        "litellm.llms.custom_httpx.http_handler.AsyncHTTPHandler.post",
        return_value=mock_response,
    ) as mock_post:
        # Act: Call the litellm.aembedding function
        response = await litellm.aembedding(
            model="vertex_ai/multimodalembedding@001",
            input=[
                {
                    "image": {
                        "gcsUri": "gs://cloud-samples-data/vertex-ai/llm/prompts/landmark1.png"
                    },
                    "text": "this is a unicorn",
                },
            ],
        )

        # Assert
        mock_post.assert_called_once()
        _, kwargs = mock_post.call_args
        args_to_vertexai = kwargs["json"]

        print("args to vertex ai call:", args_to_vertexai)

        assert args_to_vertexai == expected_payload
        assert response.model == "multimodalembedding@001"
        assert len(response.data) == 1
        response_data = response.data[0]
        assert "imageEmbedding" in response_data
        assert "textEmbedding" in response_data

        # Optional: Print for debugging
        print("Arguments passed to Vertex AI:", args_to_vertexai)
        print("Response:", response)


@pytest.mark.skip(
    reason="new test - works locally running into vertex version issues on ci/cd"
)
def test_vertexai_embedding_embedding_latest():
    try:
        load_vertex_ai_credentials()
        litellm.set_verbose = True

        response = embedding(
            model="vertex_ai/text-embedding-004",
            input=["hi"],
            dimensions=1,
            auto_truncate=True,
            task_type="RETRIEVAL_QUERY",
        )

        assert len(response.data[0]["embedding"]) == 1
        assert response.usage.prompt_tokens > 0
        print(f"response:", response)
    except litellm.RateLimitError as e:
        pass
    except Exception as e:
        pytest.fail(f"Error occurred: {e}")


@pytest.mark.asyncio
@pytest.mark.flaky(retries=3, delay=1)
async def test_vertexai_aembedding():
    try:
        load_vertex_ai_credentials()
        # litellm.set_verbose=True
        response = await litellm.aembedding(
            model="textembedding-gecko@001",
            input=["good morning from litellm", "this is another item"],
        )
        print(f"response: {response}")
    except litellm.RateLimitError as e:
        pass
    except Exception as e:
        pytest.fail(f"Error occurred: {e}")


@pytest.mark.asyncio
def test_tool_name_conversion():
    messages = [
        {
            "role": "system",
            "content": "Your name is Litellm Bot, you are a helpful assistant",
        },
        # User asks for their name and weather in San Francisco
        {
            "role": "user",
            "content": "Hello, what is your name and can you tell me the weather?",
        },
        # Assistant replies with a tool call
        {
            "role": "assistant",
            "content": "",
            "tool_calls": [
                {
                    "id": "call_123",
                    "type": "function",
                    "index": 0,
                    "function": {
                        "name": "get_weather",
                        "arguments": '{"location":"San Francisco, CA"}',
                    },
                }
            ],
        },
        # The result of the tool call is added to the history
        {
            "role": "tool",
            "tool_call_id": "call_123",
            "content": "27 degrees celsius and clear in San Francisco, CA",
        },
        # Now the assistant can reply with the result of the tool call.
    ]

    translated_messages = _gemini_convert_messages_with_history(messages=messages)

    print(f"\n\ntranslated_messages: {translated_messages}\ntranslated_messages")

    # assert that the last tool response has the corresponding tool name
    assert (
        translated_messages[-1]["parts"][0]["function_response"]["name"]
        == "get_weather"
    )


def test_prompt_factory():
    messages = [
        {
            "role": "system",
            "content": "Your name is Litellm Bot, you are a helpful assistant",
        },
        # User asks for their name and weather in San Francisco
        {
            "role": "user",
            "content": "Hello, what is your name and can you tell me the weather?",
        },
        # Assistant replies with a tool call
        {
            "role": "assistant",
            "content": "",
            "tool_calls": [
                {
                    "id": "call_123",
                    "type": "function",
                    "index": 0,
                    "function": {
                        "name": "get_weather",
                        "arguments": '{"location":"San Francisco, CA"}',
                    },
                }
            ],
        },
        # The result of the tool call is added to the history
        {
            "role": "tool",
            "tool_call_id": "call_123",
            "content": "27 degrees celsius and clear in San Francisco, CA",
        },
        # Now the assistant can reply with the result of the tool call.
    ]

    translated_messages = _gemini_convert_messages_with_history(messages=messages)

    print(f"\n\ntranslated_messages: {translated_messages}\ntranslated_messages")


def test_prompt_factory_nested():
    messages = [
        {"role": "user", "content": [{"type": "text", "text": "hi"}]},
        {
            "role": "assistant",
            "content": [
                {"type": "text", "text": "Hi! 👋 \n\nHow can I help you today? 😊 \n"}
            ],
        },
        {"role": "user", "content": [{"type": "text", "text": "hi 2nd time"}]},
    ]

    translated_messages = _gemini_convert_messages_with_history(messages=messages)

    print(f"\n\ntranslated_messages: {translated_messages}\ntranslated_messages")

    for message in translated_messages:
        assert len(message["parts"]) == 1
        assert "text" in message["parts"][0], "Missing 'text' from 'parts'"
        assert isinstance(
            message["parts"][0]["text"], str
        ), "'text' value not a string."


def test_get_token_url():
    from litellm.llms.vertex_ai_and_google_ai_studio.gemini.vertex_and_google_ai_studio_gemini import (
        VertexLLM,
    )

    vertex_llm = VertexLLM()
    vertex_ai_project = "adroit-crow-413218"
    vertex_ai_location = "us-central1"
    json_obj = get_vertex_ai_creds_json()
    vertex_credentials = json.dumps(json_obj)

    should_use_v1beta1_features = vertex_llm.is_using_v1beta1_features(
        optional_params={"cached_content": "hi"}
    )

    assert should_use_v1beta1_features is True

    _, url = vertex_llm._get_token_and_url(
        vertex_project=vertex_ai_project,
        vertex_location=vertex_ai_location,
        vertex_credentials=vertex_credentials,
        gemini_api_key="",
        custom_llm_provider="vertex_ai_beta",
        should_use_vertex_v1beta1_features=should_use_v1beta1_features,
        api_base=None,
        model="",
        stream=False,
    )

    print("url=", url)

    assert "/v1beta1/" in url

    should_use_v1beta1_features = vertex_llm.is_using_v1beta1_features(
        optional_params={"temperature": 0.1}
    )

    _, url = vertex_llm._get_token_and_url(
        vertex_project=vertex_ai_project,
        vertex_location=vertex_ai_location,
        vertex_credentials=vertex_credentials,
        gemini_api_key="",
        custom_llm_provider="vertex_ai_beta",
        should_use_vertex_v1beta1_features=should_use_v1beta1_features,
        api_base=None,
        model="",
        stream=False,
    )

    print("url for normal request", url)

    assert "v1beta1" not in url
    assert "/v1/" in url

    pass


@pytest.mark.asyncio
async def test_completion_fine_tuned_model():
    # load_vertex_ai_credentials()
    mock_response = AsyncMock()

    def return_val():
        return {
            "candidates": [
                {
                    "content": {
                        "role": "model",
                        "parts": [
                            {
                                "text": "A canvas vast, a boundless blue,\nWhere clouds paint tales and winds imbue.\nThe sun descends in fiery hue,\nStars shimmer bright, a gentle few.\n\nThe moon ascends, a pearl of light,\nGuiding travelers through the night.\nThe sky embraces, holds all tight,\nA tapestry of wonder, bright."
                            }
                        ],
                    },
                    "finishReason": "STOP",
                    "safetyRatings": [
                        {
                            "category": "HARM_CATEGORY_HATE_SPEECH",
                            "probability": "NEGLIGIBLE",
                            "probabilityScore": 0.028930664,
                            "severity": "HARM_SEVERITY_NEGLIGIBLE",
                            "severityScore": 0.041992188,
                        },
                        # ... other safety ratings ...
                    ],
                    "avgLogprobs": -0.95772853367765187,
                }
            ],
            "usageMetadata": {
                "promptTokenCount": 7,
                "candidatesTokenCount": 71,
                "totalTokenCount": 78,
            },
        }

    mock_response.json = return_val
    mock_response.status_code = 200

    expected_payload = {
        "contents": [
            {"role": "user", "parts": [{"text": "Write a short poem about the sky"}]}
        ],
        "generationConfig": {},
    }

    with patch(
        "litellm.llms.custom_httpx.http_handler.AsyncHTTPHandler.post",
        return_value=mock_response,
    ) as mock_post:
        # Act: Call the litellm.completion function
        response = await litellm.acompletion(
            model="vertex_ai_beta/4965075652664360960",
            messages=[{"role": "user", "content": "Write a short poem about the sky"}],
        )

        # Assert
        mock_post.assert_called_once()
        url, kwargs = mock_post.call_args
        print("url = ", url)

        # this is the fine-tuned model endpoint
        assert (
            url[0]
            == "https://us-central1-aiplatform.googleapis.com/v1/projects/adroit-crow-413218/locations/us-central1/endpoints/4965075652664360960:generateContent"
        )

        print("call args = ", kwargs)
        args_to_vertexai = kwargs["json"]

        print("args to vertex ai call:", args_to_vertexai)

        assert args_to_vertexai == expected_payload
        assert response.choices[0].message.content.startswith("A canvas vast")
        assert response.choices[0].finish_reason == "stop"
        assert response.usage.total_tokens == 78

        # Optional: Print for debugging
        print("Arguments passed to Vertex AI:", args_to_vertexai)
        print("Response:", response)


def mock_gemini_request(*args, **kwargs):
    print(f"kwargs: {kwargs}")
    mock_response = MagicMock()
    mock_response.status_code = 200
    mock_response.headers = {"Content-Type": "application/json"}
    if "cachedContents" in kwargs["url"]:
        mock_response.json.return_value = {
            "name": "cachedContents/4d2kd477o3pg",
            "model": "models/gemini-1.5-flash-001",
            "createTime": "2024-08-26T22:31:16.147190Z",
            "updateTime": "2024-08-26T22:31:16.147190Z",
            "expireTime": "2024-08-26T22:36:15.548934784Z",
            "displayName": "",
            "usageMetadata": {"totalTokenCount": 323383},
        }
    else:
        mock_response.json.return_value = {
            "candidates": [
                {
                    "content": {
                        "parts": [
                            {
                                "text": "Please provide me with the text of the legal agreement"
                            }
                        ],
                        "role": "model",
                    },
                    "finishReason": "MAX_TOKENS",
                    "index": 0,
                    "safetyRatings": [
                        {
                            "category": "HARM_CATEGORY_SEXUALLY_EXPLICIT",
                            "probability": "NEGLIGIBLE",
                        },
                        {
                            "category": "HARM_CATEGORY_HATE_SPEECH",
                            "probability": "NEGLIGIBLE",
                        },
                        {
                            "category": "HARM_CATEGORY_HARASSMENT",
                            "probability": "NEGLIGIBLE",
                        },
                        {
                            "category": "HARM_CATEGORY_DANGEROUS_CONTENT",
                            "probability": "NEGLIGIBLE",
                        },
                    ],
                }
            ],
            "usageMetadata": {
                "promptTokenCount": 40049,
                "candidatesTokenCount": 10,
                "totalTokenCount": 40059,
                "cachedContentTokenCount": 40012,
            },
        }

    return mock_response


gemini_context_caching_messages = [
    # System Message
    {
        "role": "system",
        "content": [
            {
                "type": "text",
                "text": "Here is the full text of a complex legal agreement" * 4000,
                "cache_control": {"type": "ephemeral"},
            }
        ],
    },
    # marked for caching with the cache_control parameter, so that this checkpoint can read from the previous cache.
    {
        "role": "user",
        "content": [
            {
                "type": "text",
                "text": "What are the key terms and conditions in this agreement?",
                "cache_control": {"type": "ephemeral"},
            }
        ],
    },
    {
        "role": "assistant",
        "content": "Certainly! the key terms and conditions are the following: the contract is 1 year long for $10/mo",
    },
    # The final turn is marked with cache-control, for continuing in followups.
    {
        "role": "user",
        "content": [
            {
                "type": "text",
                "text": "What are the key terms and conditions in this agreement?",
            }
        ],
    },
]


@pytest.mark.asyncio
async def test_gemini_context_caching_anthropic_format():
    from litellm.llms.custom_httpx.http_handler import HTTPHandler

    litellm.set_verbose = True
    client = HTTPHandler(concurrent_limit=1)
    with patch.object(client, "post", side_effect=mock_gemini_request) as mock_client:
        try:
            response = litellm.completion(
                model="gemini/gemini-1.5-flash-001",
                messages=gemini_context_caching_messages,
                temperature=0.2,
                max_tokens=10,
                client=client,
            )

        except Exception as e:
            print(e)

        assert mock_client.call_count == 2

        first_call_args = mock_client.call_args_list[0].kwargs

        print(f"first_call_args: {first_call_args}")

        assert "cachedContents" in first_call_args["url"]

        # assert "cache_read_input_tokens" in response.usage
        # assert "cache_creation_input_tokens" in response.usage

        # # Assert either a cache entry was created or cache was read - changes depending on the anthropic api ttl
        # assert (response.usage.cache_read_input_tokens > 0) or (
        #     response.usage.cache_creation_input_tokens > 0
        # )

        check_cache_mock = MagicMock()
        client.get = check_cache_mock
        try:
            response = litellm.completion(
                model="gemini/gemini-1.5-flash-001",
                messages=gemini_context_caching_messages,
                temperature=0.2,
                max_tokens=10,
                client=client,
            )

        except Exception as e:
            print(e)

        check_cache_mock.assert_called_once()
        assert mock_client.call_count == 3


@pytest.mark.asyncio
async def test_partner_models_httpx_ai21():
    litellm.set_verbose = True
    model = "vertex_ai/jamba-1.5-mini@001"

    messages = [
        {
            "role": "system",
            "content": "Your name is Litellm Bot, you are a helpful assistant",
        },
        {
            "role": "user",
            "content": "Hello, can you tell me the weather in San Francisco?",
        },
    ]

    tools = [
        {
            "type": "function",
            "function": {
                "name": "get_weather",
                "description": "Get the current weather in a given location",
                "parameters": {
                    "type": "object",
                    "properties": {
                        "location": {
                            "type": "string",
                            "description": "The city and state, e.g. San Francisco, CA",
                        }
                    },
                    "required": ["location"],
                },
            },
        }
    ]

    data = {
        "model": model,
        "messages": messages,
        "tools": tools,
        "top_p": 0.5,
    }

    mock_response = AsyncMock()

    def return_val():
        return {
            "id": "chat-3d11cf95eb224966937b216d9494fe73",
            "choices": [
                {
                    "index": 0,
                    "message": {
                        "role": "assistant",
                        "content": " Sure, let me check that for you.",
                        "tool_calls": [
                            {
                                "id": "b5cef16b-5946-4937-b9d5-beeaea871e77",
                                "type": "function",
                                "function": {
                                    "name": "get_weather",
                                    "arguments": '{"location": "San Francisco"}',
                                },
                            }
                        ],
                    },
                    "finish_reason": "stop",
                }
            ],
            "usage": {
                "prompt_tokens": 158,
                "completion_tokens": 36,
                "total_tokens": 194,
            },
            "meta": {"requestDurationMillis": 501},
            "model": "jamba-1.5",
        }

    mock_response.json = return_val
    mock_response.status_code = 200

    with patch(
        "litellm.llms.custom_httpx.http_handler.AsyncHTTPHandler.post",
        return_value=mock_response,
    ) as mock_post:
        response = await litellm.acompletion(**data)

        # Assert
        mock_post.assert_called_once()
        url, kwargs = mock_post.call_args
        print("url = ", url)
        print("call args = ", kwargs)

        print(kwargs["data"])

        assert (
            url[0]
            == "https://us-central1-aiplatform.googleapis.com/v1beta1/projects/adroit-crow-413218/locations/us-central1/publishers/ai21/models/jamba-1.5-mini@001:rawPredict"
        )

        # json loads kwargs
        kwargs["data"] = json.loads(kwargs["data"])

        assert kwargs["data"] == {
            "model": "jamba-1.5-mini",
            "messages": [
                {
                    "role": "system",
                    "content": "Your name is Litellm Bot, you are a helpful assistant",
                },
                {
                    "role": "user",
                    "content": "Hello, can you tell me the weather in San Francisco?",
                },
            ],
            "top_p": 0.5,
            "tools": [
                {
                    "type": "function",
                    "function": {
                        "name": "get_weather",
                        "description": "Get the current weather in a given location",
                        "parameters": {
                            "type": "object",
                            "properties": {
                                "location": {
                                    "type": "string",
                                    "description": "The city and state, e.g. San Francisco, CA",
                                }
                            },
                            "required": ["location"],
                        },
                    },
                }
            ],
            "stream": False,
        }

        assert response.id == "chat-3d11cf95eb224966937b216d9494fe73"
        assert len(response.choices) == 1
        assert (
            response.choices[0].message.content == " Sure, let me check that for you."
        )
        assert response.choices[0].message.tool_calls[0].function.name == "get_weather"
        assert (
            response.choices[0].message.tool_calls[0].function.arguments
            == '{"location": "San Francisco"}'
        )
        assert response.usage.prompt_tokens == 158
        assert response.usage.completion_tokens == 36
        assert response.usage.total_tokens == 194

        print(f"response: {response}")<|MERGE_RESOLUTION|>--- conflicted
+++ resolved
@@ -50,14 +50,9 @@
     "text-bison@001",
     "gemini-1.5-pro",
     "gemini-1.5-pro-preview-0215",
-<<<<<<< HEAD
-    "gemini-pro-flash",
-    "gemini-pro-experimental",
-=======
     "gemini-pro-experimental",
     "gemini-flash-experimental",
     "gemini-pro-flash",
->>>>>>> f0fb8bdf
 ]
 
 
