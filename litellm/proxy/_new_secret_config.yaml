--- conflicted
+++ resolved
@@ -17,36 +17,11 @@
       api_key: dummy
 
 mcp_servers:
-<<<<<<< HEAD
-  deepwiki_mcp:
-    url: https://mcp.deepwiki.com/mcp
-    transport: "http"
-    auth_type: "none"
-    allowed_params:
-      read_wiki_contents: ["status"]
-
-  # my_api_mcp:
-  #   url: "http://0.0.0.0:8090"
-  #   spec_path: "/Users/krrishdholakia/Documents/temp_py_folder/example_openapi.json"
-  #   auth_type: none
-  #   allowed_tools: ["getpetbyid", "my_api_mcp-findpetsbystatus"]
-  #   # Configure allowed parameters per tool
-  #   # Key: tool name (with or without prefix)
-  #   # Value: list of allowed parameter names
-  #   allowed_params:
-  #     # Using unprefixed tool name
-  #     "getpetbyid": ["status"]
-  #     # Using prefixed tool name (both formats work)
-  #     "my_api_mcp-findpetsbystatus": ["status", "limit"]
-  #     # Example: allow only specific params for another tool
-  #     # "another_tool": ["param1", "param2"] 
-=======
   my_api_mcp:
     url: "http://0.0.0.0:8090"
     spec_path: "/Users/krrishdholakia/Documents/temp_py_folder/example_openapi.json"
     auth_type: none
     allowed_tools: ["getpetbyid", "my_api_mcp-findpetsbystatus"]
->>>>>>> 94e623fb
 
 
 litellm_settings:
