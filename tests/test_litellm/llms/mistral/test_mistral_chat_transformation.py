import os
import sys
from typing import List, cast
from unittest.mock import MagicMock, patch

import pytest

from litellm.types.llms.openai import AllMessageValues

sys.path.insert(
    0, os.path.abspath("../..")
)  # Adds the parent directory to the system path

from litellm.llms.mistral.chat.transformation import MistralConfig
from litellm.types.utils import ModelResponse


@pytest.mark.asyncio
async def test_mistral_chat_transformation():
    mistral_config = MistralConfig()
    result = mistral_config._transform_messages(
        **{
            "messages": [
                {
                    "content": [
                        {"type": "text", "text": "Here is a representation of text"},
                        {
                            "type": "image_url",
                            "image_url": "https://images.pexels.com/photos/13268478/pexels-photo-13268478.jpeg",
                        },
                    ],
                    "role": "user",
                }
            ],
            "model": "mistral-medium-latest",
            "is_async": True,
        }
    )


class TestMistralReasoningSupport:
    """Test suite for Mistral Magistral reasoning functionality."""

    def test_get_supported_openai_params_magistral_model(self):
        """Test that magistral models support reasoning parameters."""
        mistral_config = MistralConfig()

        # Test magistral model supports reasoning parameters
        supported_params = mistral_config.get_supported_openai_params(
            "mistral/magistral-medium-2506"
        )
        assert "reasoning_effort" in supported_params
        assert "thinking" in supported_params

        # Test non-magistral model doesn't include reasoning parameters
        supported_params_normal = mistral_config.get_supported_openai_params(
            "mistral/mistral-large-latest"
        )
        assert "reasoning_effort" not in supported_params_normal
        assert "thinking" not in supported_params_normal

    def test_map_openai_params_reasoning_effort(self):
        """Test that reasoning_effort parameter is properly mapped for magistral models."""
        mistral_config = MistralConfig()

        # Test reasoning_effort mapping for magistral model
        optional_params = {}
        result = mistral_config.map_openai_params(
            non_default_params={"reasoning_effort": "low"},
            optional_params=optional_params,
            model="mistral/magistral-medium-2506",
            drop_params=False,
        )

        assert result.get("_add_reasoning_prompt") is True

        # Test reasoning_effort ignored for non-magistral model
        optional_params_normal = {}
        result_normal = mistral_config.map_openai_params(
            non_default_params={"reasoning_effort": "low"},
            optional_params=optional_params_normal,
            model="mistral/mistral-large-latest",
            drop_params=False,
        )

        assert "_add_reasoning_prompt" not in result_normal

    def test_map_openai_params_thinking(self):
        """Test that thinking parameter is properly mapped for magistral models."""
        mistral_config = MistralConfig()

        # Test thinking mapping for magistral model
        optional_params = {}
        result = mistral_config.map_openai_params(
            non_default_params={"thinking": {"budget": 1000}},
            optional_params=optional_params,
            model="mistral/magistral-small-2506",
            drop_params=False,
        )

        assert result.get("_add_reasoning_prompt") is True

    def test_get_mistral_reasoning_system_prompt(self):
        """Test that the reasoning system prompt is properly formatted."""
        prompt = MistralConfig._get_mistral_reasoning_system_prompt()
        assert isinstance(prompt, str)
        assert len(prompt) > 50  # Ensure it's not empty

    def test_add_reasoning_system_prompt_no_existing_system_message(self):
        """Test adding reasoning system prompt when no system message exists."""
        mistral_config = MistralConfig()

        messages = [{"role": "user", "content": "What is 2+2?"}]
        optional_params = {"_add_reasoning_prompt": True}

        result = mistral_config._add_reasoning_system_prompt_if_needed(
            messages, optional_params
        )

        # Should add a new system message at the beginning
        assert len(result) == 2
        assert result[0]["role"] == "system"
        assert "<think>" in result[0]["content"]
        assert result[1]["role"] == "user"
        assert result[1]["content"] == "What is 2+2?"

        # Should remove the internal flag
        assert "_add_reasoning_prompt" not in optional_params

    def test_add_reasoning_system_prompt_with_existing_system_message(self):
        """Test adding reasoning system prompt when system message already exists."""
        mistral_config = MistralConfig()

        messages = [
            {"role": "system", "content": "You are a helpful assistant."},
            {"role": "user", "content": "What is 2+2?"},
        ]
        optional_params = {"_add_reasoning_prompt": True}

        result = mistral_config._add_reasoning_system_prompt_if_needed(
            messages, optional_params
        )

        # Should modify existing system message
        assert len(result) == 2
        assert result[0]["role"] == "system"
        assert "<think>" in result[0]["content"]
        assert "You are a helpful assistant." in result[0]["content"]
        assert result[1]["role"] == "user"

        # Should remove the internal flag
        assert "_add_reasoning_prompt" not in optional_params

    def test_add_reasoning_system_prompt_with_existing_list_content(self):
        """Test adding reasoning system prompt when system message has list content."""
        mistral_config = MistralConfig()

        messages = [
            {
                "role": "system",
                "content": [
                    {"type": "text", "text": "You are a helpful assistant."},
                    {
                        "type": "text",
                        "text": "You always provide detailed explanations.",
                    },
                ],
            },
            {"role": "user", "content": "What is 2+2?"},
        ]
        optional_params = {"_add_reasoning_prompt": True}

        result = mistral_config._add_reasoning_system_prompt_if_needed(
            messages, optional_params
        )

        # Should modify existing system message preserving list format
        assert len(result) == 2
        assert result[0]["role"] == "system"
        assert isinstance(result[0]["content"], list)

        # First item should be the reasoning prompt
        assert result[0]["content"][0]["type"] == "text"
        assert "<think>" in result[0]["content"][0]["text"]

        # Original content should be preserved
        assert "You are a helpful assistant." in result[0]["content"][1]["text"]
        assert (
            "You always provide detailed explanations."
            in result[0]["content"][2]["text"]
        )

        assert result[1]["role"] == "user"

        # Should remove the internal flag
        assert "_add_reasoning_prompt" not in optional_params

    def test_add_reasoning_system_prompt_preserves_content_types(self):
        """Test that reasoning prompt preserves original content types (string vs list)."""
        mistral_config = MistralConfig()

        # Test with string content
        string_messages = [
            {"role": "system", "content": "You are helpful."},
            {"role": "user", "content": "Hello"},
        ]
        string_params = {"_add_reasoning_prompt": True}

        string_result = mistral_config._add_reasoning_system_prompt_if_needed(
            string_messages, string_params
        )
        assert isinstance(string_result[0]["content"], str)
        assert "<think>" in string_result[0]["content"]
        assert "You are helpful." in string_result[0]["content"]

        # Test with list content
        list_messages = [
            {
                "role": "system",
                "content": [{"type": "text", "text": "You are helpful."}],
            },
            {"role": "user", "content": "Hello"},
        ]
        list_params = {"_add_reasoning_prompt": True}

        list_result = mistral_config._add_reasoning_system_prompt_if_needed(
            list_messages, list_params
        )
        assert isinstance(list_result[0]["content"], list)
        assert list_result[0]["content"][0]["type"] == "text"
        assert "<think>" in list_result[0]["content"][0]["text"]
        assert "You are helpful." in list_result[0]["content"][1]["text"]

    def test_add_reasoning_system_prompt_no_flag(self):
        """Test that no modification happens when _add_reasoning_prompt flag is not set."""
        mistral_config = MistralConfig()

        messages = [{"role": "user", "content": "What is 2+2?"}]
        optional_params = {}

        result = mistral_config._add_reasoning_system_prompt_if_needed(
            messages, optional_params
        )

        # Should return messages unchanged
        assert result == messages
        assert len(result) == 1

    def test_transform_request_magistral_with_reasoning(self):
        """Test transform_request method for magistral model with reasoning."""
        mistral_config = MistralConfig()

        messages = [{"role": "user", "content": "What is 15 * 7?"}]
        optional_params = {"_add_reasoning_prompt": True}

        result = mistral_config.transform_request(
            model="mistral/magistral-medium-2506",
            messages=messages,
            optional_params=optional_params,
            litellm_params={},
            headers={},
        )

        # Should have added system message
        assert len(result["messages"]) == 2
        assert result["messages"][0]["role"] == "system"
        assert "<think>" in result["messages"][0]["content"]
        assert result["messages"][1]["role"] == "user"

        # Should remove internal flag from optional_params
        assert "_add_reasoning_prompt" not in result

    def test_transform_request_magistral_without_reasoning(self):
        """Test transform_request method for magistral model without reasoning."""
        mistral_config = MistralConfig()

        messages = [{"role": "user", "content": "What is 15 * 7?"}]
        optional_params = {}

        result = mistral_config.transform_request(
            model="mistral/magistral-medium-2506",
            messages=messages,
            optional_params=optional_params,
            litellm_params={},
            headers={},
        )

        # Should not modify messages
        assert len(result["messages"]) == 1
        assert result["messages"][0]["role"] == "user"

    def test_transform_request_non_magistral_with_reasoning_params(self):
        """Test that non-magistral models ignore reasoning parameters."""
        mistral_config = MistralConfig()

        messages = [{"role": "user", "content": "What is 15 * 7?"}]
        optional_params = {"_add_reasoning_prompt": True}

        result = mistral_config.transform_request(
            model="mistral/mistral-large-latest",
            messages=messages,
            optional_params=optional_params,
            litellm_params={},
            headers={},
        )

        # Should not add system message for non-magistral models
        assert len(result["messages"]) == 1
        assert result["messages"][0]["role"] == "user"

    def test_case_insensitive_magistral_detection(self):
        """Test that magistral model detection is case-insensitive."""
        mistral_config = MistralConfig()

        # Test various case combinations
        models_to_test = [
            "mistral/Magistral-medium-2506",
            "mistral/MAGISTRAL-MEDIUM-2506",
            "mistral/magistral-SMALL-2506",
            "MaGiStRaL-medium-2506",
        ]

        for model in models_to_test:
            supported_params = mistral_config.get_supported_openai_params(model)
            assert "reasoning_effort" in supported_params, f"Failed for model: {model}"

    def test_end_to_end_reasoning_workflow(self):
        """Test the complete workflow from parameter to system prompt injection."""
        mistral_config = MistralConfig()

        # Step 1: Map parameters
        optional_params = {}
        mapped_params = mistral_config.map_openai_params(
            non_default_params={"reasoning_effort": "high", "temperature": 0.7},
            optional_params=optional_params,
            model="mistral/magistral-medium-2506",
            drop_params=False,
        )

        assert mapped_params.get("_add_reasoning_prompt") is True
        assert mapped_params.get("temperature") == 0.7

        # Step 2: Transform request
        messages = [{"role": "user", "content": "Solve for x: 2x + 5 = 13"}]

        result = mistral_config.transform_request(
            model="mistral/magistral-medium-2506",
            messages=messages,
            optional_params=mapped_params,
            litellm_params={},
            headers={},
        )

        # Verify final result
        assert len(result["messages"]) == 2
        assert result["messages"][0]["role"] == "system"
        assert "<think>" in result["messages"][0]["content"]
        assert result["messages"][1]["role"] == "user"
        assert result["messages"][1]["content"] == "Solve for x: 2x + 5 = 13"
        assert result.get("temperature") == 0.7
        assert "_add_reasoning_prompt" not in result


class TestMistralNameHandling:
    """Test suite for Mistral name handling in messages."""

    def test_handle_name_in_message_tool_role_empty_name_removes_name(self):
        """Test that empty name is removed for tool messages."""
        # Test with empty string
        tool_message = {"role": "tool", "content": "Function result", "name": ""}
        result = MistralConfig._handle_name_in_message(tool_message)
        assert "name" not in result
        assert result["role"] == "tool"
        assert result["content"] == "Function result"

    def test_handle_name_in_message_tool_role_valid_name_keeps_name(self):
        """Test that valid name is kept for tool messages."""
        # Test with normal function name
        tool_message = {
            "role": "tool",
            "content": "Function result",
            "name": "get_weather",
        }
        result = MistralConfig._handle_name_in_message(tool_message)
        assert "name" in result
        assert result["name"] == "get_weather"
        assert result["role"] == "tool"
        assert result["content"] == "Function result"

    def test_handle_name_in_message_no_name_field(self):
        """Test that messages without name field are unchanged."""
        # Test with user role
        user_message = {"role": "user", "content": "Hello"}
        result = MistralConfig._handle_name_in_message(user_message)
        assert "name" not in result
        assert result["role"] == "user"
        assert result["content"] == "Hello"


class TestMistralParallelToolCalls:
    """Test suite for Mistral parallel tool calls functionality."""

    def test_get_supported_openai_params_includes_parallel_tool_calls(self):
        """Test that parallel_tool_calls is in supported parameters."""
        mistral_config = MistralConfig()
        supported_params = mistral_config.get_supported_openai_params(
            "mistral/mistral-large-latest"
        )
        assert "parallel_tool_calls" in supported_params

    def test_transform_request_preserves_parallel_tool_calls(self):
        """Test that transform_request preserves parallel_tool_calls parameter."""
        mistral_config = MistralConfig()

        messages = [{"role": "user", "content": "What's the weather like?"}]
        optional_params = {"parallel_tool_calls": True}

        result = mistral_config.transform_request(
            model="mistral/mistral-large-latest",
            messages=messages,
            optional_params=optional_params,
            litellm_params={},
            headers={},
        )

        assert result.get("parallel_tool_calls") is True
        assert len(result["messages"]) == 1
        assert result["messages"][0]["role"] == "user"


class TestMistralThinkingContentHandling:
    """Test suite for Mistral thinking content response handling functionality."""

    def test_transform_response_with_thinking_content(self):
        """Test that Mistral responses with thinking content are correctly transformed."""
        import json
        from unittest.mock import Mock

        import litellm

        # Raw response from Mistral with thinking content
        raw_response_data = {
            "id": "12a18e1439f24f95b9812a016e0af235",
            "choices": [
                {
                    "finish_reason": "stop",
                    "index": 0,
                    "logprobs": None,
                    "message": {
                        "content": [
                            {
                                "type": "thinking",
                                "thinking": [
                                    {
                                        "type": "text",
                                        "text": "Well, the capital of France is a well-known fact. It's Paris. But just to be sure, I recall that Paris is indeed the capital city of France. I don't need to look it up because it's a common knowledge fact. But if I were unsure, I would double-check using a reliable source or a knowledge base. Since I'm confident about this, I can provide the answer directly.",
                                    }
                                ],
                            },
                            {"type": "text", "text": "The capital of France is Paris."},
                        ],
                        "refusal": None,
                        "role": "assistant",
                        "annotations": None,
                        "audio": None,
                        "function_call": None,
                        "tool_calls": None,
                    },
                }
            ],
            "created": 1754654178,
            "model": "magistral-medium-2507",
            "object": "chat.completion",
            "service_tier": None,
            "system_fingerprint": None,
            "usage": {
                "completion_tokens": 93,
                "prompt_tokens": 11,
                "total_tokens": 104,
                "completion_tokens_details": None,
                "prompt_tokens_details": None,
            },
        }

        # Mock httpx response
        mock_response = Mock()
        mock_response.json.return_value = raw_response_data
        mock_response.headers = {}
        mock_response.text = json.dumps(raw_response_data)

        # Mock logging object with proper attributes
        mock_logging_obj = Mock()
        mock_logging_obj.model_call_details = {}

        # Test the transformation
        mistral_config = MistralConfig()
        model_response = litellm.ModelResponse()

        # Test transform_response method
        final_response = mistral_config.transform_response(
            model="mistral/magistral-medium-2507",
            raw_response=mock_response,
            model_response=model_response,
            logging_obj=mock_logging_obj,
            request_data={},
            messages=[{"role": "user", "content": "What is the capital of France?"}],
            optional_params={},
            litellm_params={},
            encoding=None,
        )

        # Verify the response structure
        assert final_response is not None
        assert len(final_response.choices) == 1
        choice = final_response.choices[0]

        # Verify message content
        message = choice.message
        assert message.role == "assistant"

        # The content should be processed - either as text or as thinking blocks
        # Content could be the text part or the full content list
        content_str = str(message.content) if message.content else ""

        # Verify the actual text content is preserved somewhere
        assert "The capital of France is Paris." in content_str or (
            hasattr(message, "thinking_blocks") and message.thinking_blocks
        )

        # Verify usage information
        assert final_response.usage.completion_tokens == 93
        assert final_response.usage.prompt_tokens == 11
        assert final_response.usage.total_tokens == 104

        # Verify model and metadata
        assert final_response.id == "12a18e1439f24f95b9812a016e0af235"
        assert final_response.created == 1754654178


class TestMistralEmptyContentHandling:
    """Test suite for Mistral empty content response handling functionality."""

    def test_handle_empty_content_response_converts_empty_string_to_none(self):
        """Test that empty string content is converted to None."""
        response_data = {
            "choices": [
                {
                    "message": {"content": "", "role": "assistant"},
                    "finish_reason": "stop",
                }
            ]
        }

        result = MistralConfig._handle_empty_content_response(response_data)

        assert result["choices"][0]["message"]["content"] is None

    def test_handle_empty_content_response_preserves_actual_content(self):
        """Test that actual content is preserved unchanged."""
        response_data = {
            "choices": [
                {
                    "message": {
                        "content": "Hello, how can I help you?",
                        "role": "assistant",
                    },
                    "finish_reason": "stop",
                }
            ]
        }

        result = MistralConfig._handle_empty_content_response(response_data)

        assert (
            result["choices"][0]["message"]["content"] == "Hello, how can I help you?"
        )

    def test_handle_empty_content_response_handles_multiple_choices(self):
        """Test that only the first choice is processed for empty content."""
        response_data = {
            "choices": [
                {
                    "message": {"content": "", "role": "assistant"},
                    "finish_reason": "stop",
                },
                {
                    "message": {"content": "", "role": "assistant"},
                    "finish_reason": "stop",
                },
            ]
        }

        result = MistralConfig._handle_empty_content_response(response_data)

        # Only first choice should be converted to None
        assert result["choices"][0]["message"]["content"] is None
        # Second choice should remain as empty string
        assert result["choices"][1]["message"]["content"] is None

<<<<<<< HEAD
    def test_is_empty_assistant_message(self):
        """Test that is_empty_assistant_message returns True for empty assistant message."""
        message = {"role": "assistant", "content": ""}
        assert MistralConfig._is_empty_assistant_message(message) is True

    def test_is_empty_assistant_message_with_content(self):
        """Test that is_empty_assistant_message returns False for assistant message with content."""
        message = {"role": "assistant", "content": "Hello"}
        assert MistralConfig._is_empty_assistant_message(message) is False
=======
class TestMistralFileHandling:
    """Test suite for Mistral file handling functionality."""
    
    def test_handle_file_message_with_file_id(self):
        """Test that file messages with file_id are handled correctly."""
        mistral_config = MistralConfig()
        messages = [
            {
                "role": "user",
                "content": [
                    {"type": "text", "text": "Please review this file."},
                    {"type": "file", "file": {"file_id": "file-12345"}}
                ]
            }
        ]
        casted_message = cast(list[AllMessageValues], messages)
        result = mistral_config._handle_message_with_file(casted_message)
        assert len(result) == 1
        assert result[0]["role"] == "user"
        # Check that content is transformed correctly
        assert isinstance(result[0]["content"], list)
        assert len(result[0]["content"]) == 2
        # Check that file type is preserved
        assert result[0]["content"][1]["type"] == "file"
        # Check that file_id is modified to match Mistral's expected format
        assert result[0]["content"][1]["file_id"] == "file-12345" # type: ignore

    def test_handle_file_message_without_file_id(self):
        """Test that file messages without file_id are ignored."""
        mistral_config = MistralConfig()
        messages = [
            {
                "role": "user",
                "content": [
                    {"type": "text", "text": "Please review this file."}
                ]
            }
        ]
        casted_message = cast(list[AllMessageValues], messages)
        result = mistral_config._handle_message_with_file(casted_message)
        assert len(result) == 1
        assert result[0]["role"] == "user"
        assert isinstance(result[0]["content"], list)
        assert len(result[0]["content"]) == 1  # Only text part remains

    def test_handle_message_with_file_multiple_files(self):
        """Test that multiple file messages are handled correctly."""
        mistral_config = MistralConfig()
        messages = [
            {
                "role": "user",
                "content": [
                    {"type": "text", "text": "Please review these files."},
                    {"type": "file", "file": {"file_id": "file-12345"}},
                    {"type": "file", "file": {"file_id": "file-67890"}}
                ]
            }
        ]
        casted_message = cast(list[AllMessageValues], messages)
        result = mistral_config._handle_message_with_file(casted_message)
        assert len(result) == 1
        assert result[0]["role"] == "user"
        # Check that content is transformed correctly
        assert isinstance(result[0]["content"], list)
        assert len(result[0]["content"]) == 3  # Text + 2 files
        # Check that file types are preserved
        assert result[0]["content"][1]["type"] == "file"
        assert result[0]["content"][2]["type"] == "file"
        # Check that file_ids are modified to match Mistral's expected format
        assert result[0]["content"][1]["file_id"] == "file-12345"  # type: ignore
        assert result[0]["content"][2]["file_id"] == "file-67890"  # type: ignore
>>>>>>> eb7e5e3a
<|MERGE_RESOLUTION|>--- conflicted
+++ resolved
@@ -597,7 +597,6 @@
         # Second choice should remain as empty string
         assert result["choices"][1]["message"]["content"] is None
 
-<<<<<<< HEAD
     def test_is_empty_assistant_message(self):
         """Test that is_empty_assistant_message returns True for empty assistant message."""
         message = {"role": "assistant", "content": ""}
@@ -607,7 +606,7 @@
         """Test that is_empty_assistant_message returns False for assistant message with content."""
         message = {"role": "assistant", "content": "Hello"}
         assert MistralConfig._is_empty_assistant_message(message) is False
-=======
+
 class TestMistralFileHandling:
     """Test suite for Mistral file handling functionality."""
     
@@ -678,5 +677,4 @@
         assert result[0]["content"][2]["type"] == "file"
         # Check that file_ids are modified to match Mistral's expected format
         assert result[0]["content"][1]["file_id"] == "file-12345"  # type: ignore
-        assert result[0]["content"][2]["file_id"] == "file-67890"  # type: ignore
->>>>>>> eb7e5e3a
+        assert result[0]["content"][2]["file_id"] == "file-67890"  # type: ignore